--- conflicted
+++ resolved
@@ -57,12 +57,6 @@
     return {
         isLoaded: {
             builderIdCodeCatalyst: false,
-<<<<<<< HEAD
-        } as Record<AuthFormId, boolean>,
-        isAllAuthsLoaded: false,
-        isIdentityCenterShown: false,
-        panelId: 'codecatalyst-panel',
-=======
             identityCenterCodeCatalyst: false,
         } as { [id in AuthFormId]?: boolean },
         panelId: 'codecatalyst-panel',
@@ -70,7 +64,6 @@
             | Extract<AuthFormId, 'builderIdCodeCatalyst' | 'identityCenterCodeCatalyst'>
             | undefined,
         removeAuthForms: false,
->>>>>>> 2b3c35c1
     }
 }
 
