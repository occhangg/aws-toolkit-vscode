{
    "name": "aws-toolkit-vscode",
<<<<<<< HEAD
    "displayName": "AWS Toolkit (Mynah Beta)",
    "description": "Including support for CodeWhisperer, CodeCatalyst, Lambda, S3, CloudWatch Logs, and many other services",
    "version": "1.85.0-SNAPSHOT",
=======
    "displayName": "AWS Toolkit",
    "description": "Including CodeWhisperer, CodeCatalyst, and support for Lambda, S3, CloudWatch Logs, and many other services",
    "version": "1.86.0-SNAPSHOT",
>>>>>>> ff586ad4
    "extensionKind": [
        "workspace"
    ],
    "publisher": "amazonwebservices",
    "license": "Apache-2.0",
    "repository": {
        "type": "git",
        "url": "https://github.com/aws/aws-toolkit-vscode"
    },
    "engines": {
        "vscode": "^1.65.0"
    },
    "icon": "resources/marketplace/aws-icon-256x256.png",
    "bugs": {
        "url": "https://github.com/aws/aws-toolkit-vscode/issues"
    },
    "galleryBanner": {
        "color": "#FF9900",
        "theme": "light"
    },
    "categories": [
        "Debuggers",
        "Linters",
        "Other"
    ],
    "keywords": [
        "Lambda",
        "CodeCatalyst",
        "CodeWhisperer",
        "Code",
        "Whisperer"
    ],
    "preview": false,
    "qna": "https://github.com/aws/aws-toolkit-vscode/issues",
    "activationEvents": [
        "onStartupFinished",
        "onDebugResolve:aws-sam",
        "onView:aws.codeWhisperer.securityPanel",
        "onDebugInitialConfigurations",
        "onLanguage:javascript",
        "onLanguage:java",
        "onLanguage:python",
        "onLanguage:csharp",
        "onLanguage:yaml",
        "onFileSystem:s3",
        "onFileSystem:s3-readonly",
        "onCommand:aws.codeWhisperer.accept"
    ],
    "main": "./dist/src/main",
    "browser": "./dist/src/extensionWeb",
    "contributes": {
        "configuration": {
            "type": "object",
            "title": "%AWS.productName%",
            "cloud9": {
                "cn": {
                    "title": "%AWS.productName.cn%"
                }
            },
            "properties": {
                "aws.profile": {
                    "type": "string",
                    "deprecationMessage": "The current profile is now stored internally by the Toolkit.",
                    "description": "%AWS.configuration.profileDescription%"
                },
                "aws.ecs.openTerminalCommand": {
                    "type": "string",
                    "default": "/bin/sh",
                    "markdownDescription": "%AWS.configuration.description.ecs.openTerminalCommand%"
                },
                "aws.iot.maxItemsPerPage": {
                    "type": "number",
                    "default": 100,
                    "minimum": 1,
                    "maximum": 250,
                    "markdownDescription": "%AWS.configuration.description.iot.maxItemsPerPage%"
                },
                "aws.s3.maxItemsPerPage": {
                    "type": "number",
                    "default": 300,
                    "minimum": 3,
                    "maximum": 1000,
                    "markdownDescription": "%AWS.configuration.description.s3.maxItemsPerPage%"
                },
                "aws.samcli.location": {
                    "type": "string",
                    "scope": "machine",
                    "default": "",
                    "markdownDescription": "%AWS.configuration.description.samcli.location%"
                },
                "aws.samcli.lambdaTimeout": {
                    "type": "number",
                    "default": 90000,
                    "markdownDescription": "%AWS.configuration.description.samcli.lambdaTimeout%"
                },
                "aws.samcli.legacyDeploy": {
                    "type": "boolean",
                    "default": false,
                    "markdownDescription": "%AWS.configuration.description.samcli.legacyDeploy%"
                },
                "aws.logLevel": {
                    "type": "string",
                    "default": "info",
                    "enum": [
                        "error",
                        "warn",
                        "info",
                        "verbose",
                        "debug"
                    ],
                    "enumDescriptions": [
                        "Errors Only",
                        "Errors and Warnings",
                        "Errors, Warnings, and Info",
                        "Errors, Warnings, Info, and Verbose",
                        "Errors, Warnings, Info, Verbose, and Debug"
                    ],
                    "markdownDescription": "%AWS.configuration.description.logLevel%",
                    "cloud9": {
                        "cn": {
                            "markdownDescription": "%AWS.configuration.description.logLevel.cn%"
                        }
                    }
                },
                "aws.telemetry": {
                    "type": "boolean",
                    "default": true,
                    "markdownDescription": "%AWS.configuration.description.telemetry%",
                    "cloud9": {
                        "cn": {
                            "markdownDescription": "%AWS.configuration.description.telemetry.cn%"
                        }
                    }
                },
                "aws.stepfunctions.asl.format.enable": {
                    "type": "boolean",
                    "scope": "window",
                    "default": true,
                    "description": "%AWS.stepFunctions.asl.format.enable.desc%"
                },
                "aws.stepfunctions.asl.maxItemsComputed": {
                    "type": "number",
                    "default": 5000,
                    "description": "%AWS.stepFunctions.asl.maxItemsComputed.desc%"
                },
                "aws.ssmDocument.ssm.maxItemsComputed": {
                    "type": "number",
                    "default": 5000,
                    "description": "%AWS.ssmDocument.ssm.maxItemsComputed.desc%"
                },
                "aws.cwl.limit": {
                    "type": "number",
                    "default": 10000,
                    "description": "%AWS.cwl.limit.desc%",
                    "maximum": 10000
                },
                "aws.samcli.manuallySelectedBuckets": {
                    "type": "object",
                    "description": "%AWS.samcli.deploy.bucket.recentlyUsed%",
                    "default": []
                },
                "aws.samcli.enableCodeLenses": {
                    "type": "boolean",
                    "description": "%AWS.configuration.enableCodeLenses%",
                    "default": false
                },
                "aws.suppressPrompts": {
                    "type": "object",
                    "description": "%AWS.configuration.description.suppressPrompts%",
                    "default": {},
                    "properties": {
                        "apprunnerNotifyPricing": {
                            "type": "boolean",
                            "default": false
                        },
                        "apprunnerNotifyPause": {
                            "type": "boolean",
                            "default": false
                        },
                        "ecsRunCommand": {
                            "type": "boolean",
                            "default": false
                        },
                        "ecsRunCommandEnable": {
                            "type": "boolean",
                            "default": false
                        },
                        "ecsRunCommandDisable": {
                            "type": "boolean",
                            "default": false
                        },
                        "regionAddAutomatically": {
                            "type": "boolean",
                            "default": false
                        },
                        "yamlExtPrompt": {
                            "type": "boolean",
                            "default": false
                        },
                        "fileViewerEdit": {
                            "type": "boolean",
                            "default": false
                        },
                        "createCredentialsProfile": {
                            "type": "boolean",
                            "default": false
                        },
                        "samcliConfirmDevStack": {
                            "type": "boolean",
                            "default": false
                        },
                        "remoteConnected": {
                            "type": "boolean",
                            "default": false
                        },
                        "codeWhispererConnectionExpired": {
                            "type": "boolean",
                            "default": false
                        }
                    },
                    "additionalProperties": false
                },
                "aws.experiments": {
                    "type": "object",
                    "markdownDescription": "%AWS.configuration.description.experiments%",
                    "default": {
                        "jsonResourceModification": false
                    },
                    "properties": {
                        "jsonResourceModification": {
                            "type": "boolean",
                            "default": false
                        }
                    },
                    "additionalProperties": false
                },
                "aws.codeWhisperer.includeSuggestionsWithCodeReferences": {
                    "type": "boolean",
                    "description": "%AWS.configuration.description.codewhisperer%",
                    "default": true
                },
                "aws.codeWhisperer.importRecommendation": {
                    "type": "boolean",
                    "description": "%AWS.configuration.description.codewhisperer.importRecommendation%",
                    "default": true
                },
                "aws.codeWhisperer.shareCodeWhispererContentWithAWS": {
                    "type": "boolean",
                    "markdownDescription": "%AWS.configuration.description.codewhisperer.shareCodeWhispererContentWithAWS%",
                    "default": true,
                    "scope": "application"
                },
                "aws.codeWhisperer.javaCompilationOutput": {
                    "type": "string",
                    "default": "",
                    "description": "Provide the ABSOLUTE path which is used to store java project compilation results."
                },
                "aws.resources.enabledResources": {
                    "type": "array",
                    "description": "%AWS.configuration.description.resources.enabledResources%",
                    "items": {
                        "type": "string"
                    }
                },
                "aws.lambda.recentlyUploaded": {
                    "type": "object",
                    "description": "%AWS.configuration.description.lambda.recentlyUploaded%",
                    "default": []
                },
                "aws.mynah.enableImplicitSearch": {
                    "type": "boolean",
                    "default": true,
                    "description": "Enables the Live Search Suggestions. A reload of the application is necessary for this change to take effect."
                }
            }
        },
        "debuggers": [
            {
                "type": "aws-sam",
                "label": "%AWS.configuration.description.awssam.debug.label%",
                "configurationAttributes": {
                    "direct-invoke": {
                        "$schema": "http://json-schema.org/draft-07/schema#",
                        "title": "AwsSamDebuggerConfiguration",
                        "additionalProperties": false,
                        "properties": {
                            "aws": {
                                "title": "AWS Connection",
                                "description": "%AWS.configuration.description.awssam.debug.aws%",
                                "properties": {
                                    "credentials": {
                                        "description": "%AWS.configuration.description.awssam.debug.credentials%",
                                        "type": "string",
                                        "cloud9": {
                                            "cn": {
                                                "description": "%AWS.configuration.description.awssam.debug.credentials.cn%"
                                            }
                                        }
                                    },
                                    "region": {
                                        "description": "%AWS.configuration.description.awssam.debug.region%",
                                        "type": "string"
                                    }
                                },
                                "additionalProperties": false,
                                "type": "object"
                            },
                            "invokeTarget": {
                                "oneOf": [
                                    {
                                        "title": "Template Target Properties",
                                        "description": "%AWS.configuration.description.awssam.debug.invokeTarget%",
                                        "properties": {
                                            "templatePath": {
                                                "description": "%AWS.configuration.description.awssam.debug.templatePath%",
                                                "type": "string"
                                            },
                                            "logicalId": {
                                                "description": "%AWS.configuration.description.awssam.debug.logicalId%",
                                                "type": "string"
                                            },
                                            "target": {
                                                "description": "%AWS.configuration.description.awssam.debug.target%",
                                                "type": "string",
                                                "enum": [
                                                    "template"
                                                ]
                                            }
                                        },
                                        "additionalProperties": false,
                                        "required": [
                                            "templatePath",
                                            "logicalId",
                                            "target"
                                        ],
                                        "type": "object"
                                    },
                                    {
                                        "title": "Code Target Properties",
                                        "description": "%AWS.configuration.description.awssam.debug.invokeTarget%",
                                        "properties": {
                                            "lambdaHandler": {
                                                "description": "%AWS.configuration.description.awssam.debug.lambdaHandler%",
                                                "type": "string"
                                            },
                                            "projectRoot": {
                                                "description": "%AWS.configuration.description.awssam.debug.projectRoot%",
                                                "type": "string"
                                            },
                                            "target": {
                                                "description": "%AWS.configuration.description.awssam.debug.target%",
                                                "type": "string",
                                                "enum": [
                                                    "code"
                                                ]
                                            },
                                            "architecture": {
                                                "description": "%AWS.configuration.description.awssam.debug.architecture%",
                                                "type": "string",
                                                "enum": [
                                                    "x86_64",
                                                    "arm64"
                                                ]
                                            }
                                        },
                                        "additionalProperties": false,
                                        "required": [
                                            "lambdaHandler",
                                            "projectRoot",
                                            "target"
                                        ],
                                        "type": "object"
                                    },
                                    {
                                        "title": "API Target Properties",
                                        "description": "%AWS.configuration.description.awssam.debug.invokeTarget%",
                                        "properties": {
                                            "templatePath": {
                                                "description": "%AWS.configuration.description.awssam.debug.templatePath%",
                                                "type": "string"
                                            },
                                            "logicalId": {
                                                "description": "%AWS.configuration.description.awssam.debug.logicalId%",
                                                "type": "string"
                                            },
                                            "target": {
                                                "description": "%AWS.configuration.description.awssam.debug.target%",
                                                "type": "string",
                                                "enum": [
                                                    "api"
                                                ]
                                            }
                                        },
                                        "additionalProperties": false,
                                        "required": [
                                            "templatePath",
                                            "logicalId",
                                            "target"
                                        ],
                                        "type": "object"
                                    }
                                ]
                            },
                            "lambda": {
                                "title": "Lambda Properties",
                                "description": "%AWS.configuration.description.awssam.debug.lambda%",
                                "properties": {
                                    "environmentVariables": {
                                        "description": "%AWS.configuration.description.awssam.debug.envvars%",
                                        "additionalProperties": {
                                            "type": [
                                                "string"
                                            ]
                                        },
                                        "type": "object"
                                    },
                                    "payload": {
                                        "description": "%AWS.configuration.description.awssam.debug.event%",
                                        "properties": {
                                            "json": {
                                                "description": "%AWS.configuration.description.awssam.debug.event.json%",
                                                "type": "object"
                                            },
                                            "path": {
                                                "description": "%AWS.configuration.description.awssam.debug.event.path%",
                                                "type": "string"
                                            }
                                        },
                                        "additionalProperties": false,
                                        "type": "object"
                                    },
                                    "memoryMb": {
                                        "description": "%AWS.configuration.description.awssam.debug.memoryMb%",
                                        "type": "number"
                                    },
                                    "runtime": {
                                        "description": "%AWS.configuration.description.awssam.debug.runtime%",
                                        "type": "string"
                                    },
                                    "timeoutSec": {
                                        "description": "%AWS.configuration.description.awssam.debug.timeout%",
                                        "type": "number"
                                    },
                                    "pathMappings": {
                                        "type:": "array",
                                        "items": {
                                            "title": "Path Mapping",
                                            "type": "object",
                                            "properties": {
                                                "localRoot": {
                                                    "type": "string"
                                                },
                                                "remoteRoot": {
                                                    "type": "string"
                                                }
                                            },
                                            "additionalProperties": false,
                                            "required": [
                                                "localRoot",
                                                "remoteRoot"
                                            ]
                                        }
                                    }
                                },
                                "additionalProperties": false,
                                "type": "object"
                            },
                            "sam": {
                                "title": "SAM CLI Properties",
                                "description": "%AWS.configuration.description.awssam.debug.sam%",
                                "properties": {
                                    "buildArguments": {
                                        "description": "%AWS.configuration.description.awssam.debug.buildArguments%",
                                        "type": "array",
                                        "items": {
                                            "type": "string"
                                        }
                                    },
                                    "buildDir": {
                                        "description": "%AWS.configuration.description.awssam.debug.buildDir%",
                                        "type": "string"
                                    },
                                    "containerBuild": {
                                        "description": "%AWS.configuration.description.awssam.debug.containerBuild%",
                                        "type": "boolean"
                                    },
                                    "dockerNetwork": {
                                        "description": "%AWS.configuration.description.awssam.debug.dockerNetwork%",
                                        "type": "string"
                                    },
                                    "localArguments": {
                                        "description": "%AWS.configuration.description.awssam.debug.localArguments%",
                                        "type": "array",
                                        "items": {
                                            "type": "string"
                                        }
                                    },
                                    "skipNewImageCheck": {
                                        "description": "%AWS.configuration.description.awssam.debug.skipNewImageCheck%",
                                        "type": "boolean"
                                    },
                                    "template": {
                                        "description": "%AWS.configuration.description.awssam.debug.template%",
                                        "properties": {
                                            "parameters": {
                                                "description": "%AWS.configuration.description.awssam.debug.templateParameters%",
                                                "additionalProperties": {
                                                    "type": [
                                                        "string",
                                                        "number"
                                                    ]
                                                },
                                                "type": "object"
                                            }
                                        },
                                        "type": "object",
                                        "additionalProperties": false
                                    }
                                },
                                "additionalProperties": false,
                                "type": "object"
                            },
                            "api": {
                                "title": "API Gateway Properties",
                                "description": "%AWS.configuration.description.awssam.debug.api%",
                                "properties": {
                                    "path": {
                                        "description": "%AWS.configuration.description.awssam.debug.api.path%",
                                        "type": "string"
                                    },
                                    "httpMethod": {
                                        "description": "%AWS.configuration.description.awssam.debug.api.httpMethod%",
                                        "type": "string",
                                        "enum": [
                                            "delete",
                                            "get",
                                            "head",
                                            "options",
                                            "patch",
                                            "post",
                                            "put"
                                        ]
                                    },
                                    "payload": {
                                        "description": "%AWS.configuration.description.awssam.debug.event%",
                                        "properties": {
                                            "json": {
                                                "description": "%AWS.configuration.description.awssam.debug.event.json%",
                                                "type": "object"
                                            },
                                            "path": {
                                                "description": "%AWS.configuration.description.awssam.debug.event.path%",
                                                "type": "string"
                                            }
                                        },
                                        "additionalProperties": false,
                                        "type": "object"
                                    },
                                    "headers": {
                                        "description": "%AWS.configuration.description.awssam.debug.api.headers%",
                                        "type": "object",
                                        "additionalProperties": {
                                            "type": "string"
                                        }
                                    },
                                    "querystring": {
                                        "description": "%AWS.configuration.description.awssam.debug.api.queryString%",
                                        "type": "string"
                                    },
                                    "stageVariables": {
                                        "description": "%AWS.configuration.description.awssam.debug.api.stageVariables%",
                                        "type": "object",
                                        "additionalProperties": {
                                            "type": "string"
                                        }
                                    },
                                    "clientCertificateId": {
                                        "description": "%AWS.configuration.description.awssam.debug.api.clientCertId%",
                                        "type": "string"
                                    }
                                },
                                "additionalProperties": false,
                                "required": [
                                    "path",
                                    "httpMethod"
                                ],
                                "type": "object"
                            }
                        },
                        "required": [
                            "invokeTarget"
                        ],
                        "type": "object"
                    }
                },
                "configurationSnippets": [
                    {
                        "label": "%AWS.configuration.description.awssam.debug.snippets.lambdaCode.label%",
                        "description": "%AWS.configuration.description.awssam.debug.snippets.lambdaCode.description%",
                        "body": {
                            "type": "aws-sam",
                            "request": "direct-invoke",
                            "name": "${3:Invoke Lambda}",
                            "invokeTarget": {
                                "target": "code",
                                "lambdaHandler": "${1:Function Handler}",
                                "projectRoot": "^\"\\${workspaceFolder}\""
                            },
                            "lambda": {
                                "runtime": "${2:Lambda Runtime}",
                                "payload": {
                                    "json": {}
                                }
                            }
                        },
                        "cloud9": {
                            "cn": {
                                "label": "%AWS.configuration.description.awssam.debug.snippets.lambdaCode.label.cn%",
                                "description": "%AWS.configuration.description.awssam.debug.snippets.lambdaCode.description.cn%"
                            }
                        }
                    },
                    {
                        "label": "%AWS.configuration.description.awssam.debug.snippets.lambdaTemplate.label%",
                        "description": "%AWS.configuration.description.awssam.debug.snippets.lambdaTemplate.description%",
                        "body": {
                            "type": "aws-sam",
                            "request": "direct-invoke",
                            "name": "${3:Invoke Lambda}",
                            "invokeTarget": {
                                "target": "template",
                                "templatePath": "${1:Template Location}",
                                "logicalId": "${2:Function Logical ID}"
                            },
                            "lambda": {
                                "payload": {
                                    "json": {}
                                }
                            }
                        },
                        "cloud9": {
                            "cn": {
                                "label": "%AWS.configuration.description.awssam.debug.snippets.lambdaTemplate.label.cn%",
                                "description": "%AWS.configuration.description.awssam.debug.snippets.lambdaTemplate.description.cn%"
                            }
                        }
                    },
                    {
                        "label": "%AWS.configuration.description.awssam.debug.snippets.api.label%",
                        "description": "%AWS.configuration.description.awssam.debug.snippets.api.description%",
                        "body": {
                            "type": "aws-sam",
                            "request": "direct-invoke",
                            "name": "${5:Invoke Lambda with API Gateway}",
                            "invokeTarget": {
                                "target": "api",
                                "templatePath": "${1:Template Location}",
                                "logicalId": "${2:Function Logical ID}"
                            },
                            "api": {
                                "path": "${3:Path}",
                                "httpMethod": "${4:Method}",
                                "payload": {
                                    "json": {}
                                }
                            }
                        },
                        "cloud9": {
                            "cn": {
                                "label": "%AWS.configuration.description.awssam.debug.snippets.api.label.cn%",
                                "description": "%AWS.configuration.description.awssam.debug.snippets.api.description.cn%"
                            }
                        }
                    }
                ]
            }
        ],
        "viewsContainers": {
            "activitybar": [
                {
                    "id": "aws-explorer",
                    "title": "%AWS.title%",
                    "icon": "resources/aws-logo.svg",
                    "cloud9": {
                        "cn": {
                            "title": "%AWS.title.cn%",
                            "icon": "resources/aws-cn-logo.svg"
                        }
                    }
                }
            ],
            "panel": [
                {
                    "id": "aws-codewhisperer-reference-log",
                    "title": "CodeWhisperer Reference Log",
                    "icon": "media/aws-logo.svg"
                }
            ]
        },
        "views": {
            "aws-explorer": [
                {
                    "id": "aws.explorer",
                    "name": "%AWS.lambda.explorerTitle%"
                },
                {
                    "id": "aws.developerTools",
                    "name": "%AWS.developerTools.explorerTitle%"
                }
            ],
            "aws-codewhisperer-reference-log": [
                {
                    "type": "webview",
                    "id": "aws.codeWhisperer.referenceLog",
                    "name": ""
                }
            ]
        },
        "submenus": [
            {
                "id": "aws.auth",
                "label": "%AWS.submenu.auth.title%",
                "icon": "$(ellipsis)"
            }
        ],
        "menus": {
            "commandPalette": [
                {
                    "command": "aws.apig.copyUrl",
                    "when": "false"
                },
                {
                    "command": "aws.apig.invokeRemoteRestApi",
                    "when": "false"
                },
                {
                    "command": "aws.deleteCloudFormation",
                    "when": "false"
                },
                {
                    "command": "aws.downloadStateMachineDefinition",
                    "when": "false"
                },
                {
                    "command": "aws.ecr.createRepository",
                    "when": "false"
                },
                {
                    "command": "aws.executeStateMachine",
                    "when": "false"
                },
                {
                    "command": "aws.copyArn",
                    "when": "false"
                },
                {
                    "command": "aws.copyName",
                    "when": "false"
                },
                {
                    "command": "aws.listCommands",
                    "when": "false"
                },
                {
                    "command": "aws.codecatalyst.listCommands",
                    "when": "false"
                },
                {
                    "command": "aws.codecatalyst.openDevEnv",
                    "when": "!isCloud9"
                },
                {
                    "command": "aws.codecatalyst.createDevEnv",
                    "when": "!isCloud9"
                },
                {
                    "command": "aws.codecatalyst.removeConnection",
                    "when": "false"
                },
                {
                    "command": "aws.codeWhisperer.removeConnection",
                    "when": "false"
                },
                {
                    "command": "aws.downloadSchemaItemCode",
                    "when": "false"
                },
                {
                    "command": "aws.deleteLambda",
                    "when": "false"
                },
                {
                    "command": "aws.downloadLambda",
                    "when": "false"
                },
                {
                    "command": "aws.invokeLambda",
                    "when": "false"
                },
                {
                    "command": "aws.copyLambdaUrl",
                    "when": "false"
                },
                {
                    "command": "aws.viewSchemaItem",
                    "when": "false"
                },
                {
                    "command": "aws.searchSchema",
                    "when": "false"
                },
                {
                    "command": "aws.searchSchemaPerRegistry",
                    "when": "false"
                },
                {
                    "command": "aws.refreshAwsExplorer",
                    "when": "false"
                },
                {
                    "command": "aws.cdk.refresh",
                    "when": "false"
                },
                {
                    "command": "aws.cdk.viewDocs",
                    "when": "false"
                },
                {
                    "command": "aws.ssmDocument.openLocalDocument",
                    "when": "false"
                },
                {
                    "command": "aws.ssmDocument.openLocalDocumentJson",
                    "when": "false"
                },
                {
                    "command": "aws.ssmDocument.openLocalDocumentYaml",
                    "when": "false"
                },
                {
                    "command": "aws.ssmDocument.deleteDocument",
                    "when": "false"
                },
                {
                    "command": "aws.ssmDocument.updateDocumentVersion",
                    "when": "false"
                },
                {
                    "command": "aws.copyLogResource",
                    "when": "resourceScheme == aws-cwl"
                },
                {
                    "command": "aws.saveCurrentLogDataContent",
                    "when": "resourceScheme == aws-cwl"
                },
                {
                    "command": "aws.s3.editFile",
                    "when": "resourceScheme == s3-readonly"
                },
                {
                    "command": "aws.cwl.viewLogStream",
                    "when": "false"
                },
                {
                    "command": "aws.cwl.changeFilterPattern",
                    "when": "false"
                },
                {
                    "command": "aws.cwl.changeTimeFilter",
                    "when": "false"
                },
                {
                    "command": "aws.ecr.deleteRepository",
                    "when": "false"
                },
                {
                    "command": "aws.ecr.copyTagUri",
                    "when": "false"
                },
                {
                    "command": "aws.ecr.copyRepositoryUri",
                    "when": "false"
                },
                {
                    "command": "aws.ecr.deleteTag",
                    "when": "false"
                },
                {
                    "command": "aws.iot.createThing",
                    "when": "false"
                },
                {
                    "command": "aws.iot.deleteThing",
                    "when": "false"
                },
                {
                    "command": "aws.iot.createCert",
                    "when": "false"
                },
                {
                    "command": "aws.iot.deleteCert",
                    "when": "false"
                },
                {
                    "command": "aws.iot.attachCert",
                    "when": "false"
                },
                {
                    "command": "aws.iot.attachPolicy",
                    "when": "false"
                },
                {
                    "command": "aws.iot.activateCert",
                    "when": "false"
                },
                {
                    "command": "aws.iot.deactivateCert",
                    "when": "false"
                },
                {
                    "command": "aws.iot.revokeCert",
                    "when": "false"
                },
                {
                    "command": "aws.iot.createPolicy",
                    "when": "false"
                },
                {
                    "command": "aws.iot.deletePolicy",
                    "when": "false"
                },
                {
                    "command": "aws.iot.createPolicyVersion",
                    "when": "false"
                },
                {
                    "command": "aws.iot.deletePolicyVersion",
                    "when": "false"
                },
                {
                    "command": "aws.iot.detachCert",
                    "when": "false"
                },
                {
                    "command": "aws.iot.detachPolicy",
                    "when": "false"
                },
                {
                    "command": "aws.iot.viewPolicyVersion",
                    "when": "false"
                },
                {
                    "command": "aws.iot.setDefaultPolicy",
                    "when": "false"
                },
                {
                    "command": "aws.iot.copyEndpoint",
                    "when": "false"
                },
                {
                    "command": "aws.deploySamApplication",
                    "when": "config.aws.samcli.legacyDeploy"
                },
                {
                    "command": "aws.samcli.sync",
                    "when": "!config.aws.samcli.legacyDeploy"
                },
                {
                    "command": "aws.s3.copyPath",
                    "when": "false"
                },
                {
                    "command": "aws.s3.createBucket",
                    "when": "false"
                },
                {
                    "command": "aws.s3.createFolder",
                    "when": "false"
                },
                {
                    "command": "aws.s3.deleteBucket",
                    "when": "false"
                },
                {
                    "command": "aws.s3.deleteFile",
                    "when": "false"
                },
                {
                    "command": "aws.s3.downloadFileAs",
                    "when": "false"
                },
                {
                    "command": "aws.s3.openFile",
                    "when": "false"
                },
                {
                    "command": "aws.s3.editFile",
                    "when": "false"
                },
                {
                    "command": "aws.s3.uploadFileToParent",
                    "when": "false"
                },
                {
                    "command": "aws.apprunner.startDeployment",
                    "when": "false"
                },
                {
                    "command": "aws.apprunner.createService",
                    "when": "false"
                },
                {
                    "command": "aws.apprunner.pauseService",
                    "when": "false"
                },
                {
                    "command": "aws.apprunner.resumeService",
                    "when": "false"
                },
                {
                    "command": "aws.apprunner.copyServiceUrl",
                    "when": "false"
                },
                {
                    "command": "aws.apprunner.open",
                    "when": "false"
                },
                {
                    "command": "aws.apprunner.deleteService",
                    "when": "false"
                },
                {
                    "command": "aws.apprunner.createServiceFromEcr",
                    "when": "false"
                },
                {
                    "command": "aws.resources.copyIdentifier",
                    "when": "false"
                },
                {
                    "command": "aws.resources.openResourcePreview",
                    "when": "false"
                },
                {
                    "command": "aws.resources.createResource",
                    "when": "false"
                },
                {
                    "command": "aws.resources.deleteResource",
                    "when": "false"
                },
                {
                    "command": "aws.resources.updateResource",
                    "when": "false"
                },
                {
                    "command": "aws.resources.updateResourceInline",
                    "when": "false"
                },
                {
                    "command": "aws.resources.saveResource",
                    "when": "false"
                },
                {
                    "command": "aws.resources.closeResource",
                    "when": "false"
                },
                {
                    "command": "aws.resources.viewDocs",
                    "when": "false"
                },
                {
                    "command": "aws.ecs.runCommandInContainer",
                    "when": "false"
                },
                {
                    "command": "aws.ecs.openTaskInTerminal",
                    "when": "false"
                },
                {
                    "command": "aws.ecs.enableEcsExec",
                    "when": "false"
                },
                {
                    "command": "aws.ecs.disableEcsExec",
                    "when": "false"
                },
                {
                    "command": "aws.ecs.viewDocumentation",
                    "when": "false"
                },
                {
                    "command": "aws.renderStateMachineGraph",
                    "when": "false"
                },
                {
                    "command": "aws.auth.addConnection",
                    "when": "false"
                },
                {
                    "command": "aws.auth.switchConnections",
                    "when": "false"
                },
                {
                    "command": "aws.auth.signout",
                    "when": "false"
                },
                {
                    "command": "aws.auth.help",
                    "when": "false"
                },
                {
                    "command": "aws.auth.manageConnections"
                },
                {
                    "command": "aws.ec2.openRemoteConnection",
                    "when": "aws.isDevMode"
                },
                {
                    "command": "aws.ec2.openTerminal",
                    "when": "aws.isDevMode"
                },
                {
                    "command": "aws.ec2.startInstance",
                    "when": "aws.isDevMode"
                },
                {
                    "command": "aws.ec2.stopInstance",
                    "whem": "aws.isDevMode"
                },
                {
                    "command": "aws.ec2.rebootInstance",
                    "whem": "aws.isDevMode"
                },
                {
                    "command": "aws.dev.openMenu",
                    "when": "aws.isDevMode || isCloud9"
                },
                {
                    "command": "Mynah.show"
                }
            ],
            "editor/title": [
                {
                    "command": "aws.previewStateMachine",
                    "when": "editorLangId == asl || editorLangId == asl-yaml",
                    "group": "navigation"
                },
                {
                    "command": "aws.saveCurrentLogDataContent",
                    "when": "resourceScheme == aws-cwl",
                    "group": "navigation"
                },
                {
                    "command": "aws.cwl.changeFilterPattern",
                    "when": "resourceScheme == aws-cwl",
                    "group": "navigation"
                },
                {
                    "command": "aws.cwl.changeTimeFilter",
                    "when": "resourceScheme == aws-cwl",
                    "group": "navigation"
                },
                {
                    "command": "aws.s3.editFile",
                    "when": "resourceScheme == s3-readonly",
                    "group": "navigation"
                },
                {
                    "command": "aws.ssmDocument.publishDocument",
                    "when": "editorLangId =~ /^(ssm-yaml|ssm-json)$/",
                    "group": "navigation"
                },
                {
                    "command": "aws.resources.updateResourceInline",
                    "when": "resourceScheme == awsResource && !isCloud9 && config.aws.experiments.jsonResourceModification",
                    "group": "navigation"
                },
                {
                    "command": "aws.resources.closeResource",
                    "when": "resourcePath =~ /^.+(awsResource.json)$/",
                    "group": "navigation"
                },
                {
                    "command": "aws.resources.saveResource",
                    "when": "resourcePath =~ /^.+(awsResource.json)$/",
                    "group": "navigation"
                },
                {
                    "command": "Mynah.show",
                    "group": "navigation"
                }
            ],
            "editor/context": [
                {
                    "command": "Mynah.show",
                    "group": "4_search",
                    "args": "{\"inputTrigger\": \"MENU\"}"
                }
            ],
            "editor/title/context": [
                {
                    "command": "aws.copyLogResource",
                    "when": "resourceScheme == aws-cwl",
                    "group": "1_cutcopypaste@1"
                }
            ],
            "view/title": [
                {
                    "command": "aws.submitFeedback",
                    "when": "view == aws.explorer",
                    "group": "navigation@6"
                },
                {
                    "command": "aws.refreshAwsExplorer",
                    "when": "view == aws.explorer",
                    "group": "navigation@5"
                },
                {
                    "command": "aws.login",
                    "when": "view == aws.explorer",
                    "group": "1_account@1"
                },
                {
                    "command": "aws.showRegion",
                    "when": "view == aws.explorer",
                    "group": "1_account@2"
                },
                {
                    "command": "aws.listCommands",
                    "when": "view == aws.explorer && !isCloud9",
                    "group": "1_account@3"
                },
                {
                    "command": "aws.lambda.createNewSamApp",
                    "when": "view == aws.explorer",
                    "group": "3_lambda@1"
                },
                {
                    "command": "aws.launchConfigForm",
                    "when": "view == aws.explorer",
                    "group": "3_lambda@2"
                },
                {
                    "command": "aws.deploySamApplication",
                    "when": "config.aws.samcli.legacyDeploy && view == aws.explorer",
                    "group": "3_lambda@3"
                },
                {
                    "command": "aws.samcli.sync",
                    "when": "!config.aws.samcli.legacyDeploy && view == aws.explorer",
                    "group": "3_lambda@3"
                },
                {
                    "command": "aws.quickStart",
                    "when": "view == aws.explorer",
                    "group": "y_toolkitMeta@1"
                },
                {
                    "command": "aws.help",
                    "when": "view == aws.explorer || !aws.explorer.visible && view =~ /^aws/",
                    "group": "y_toolkitMeta@2"
                },
                {
                    "command": "aws.github",
                    "when": "view == aws.explorer || !aws.explorer.visible && view =~ /^aws/",
                    "group": "y_toolkitMeta@3"
                },
                {
                    "command": "aws.createIssueOnGitHub",
                    "when": "view == aws.explorer || !aws.explorer.visible && view =~ /^aws/",
                    "group": "y_toolkitMeta@4"
                },
                {
                    "command": "aws.submitFeedback",
                    "when": "view == aws.explorer || !aws.explorer.visible && view =~ /^aws/",
                    "group": "y_toolkitMeta@5"
                },
                {
                    "command": "aws.aboutToolkit",
                    "when": "view == aws.explorer || !aws.explorer.visible && view =~ /^aws/",
                    "group": "z_about@1"
                },
                {
                    "command": "aws.viewLogs",
                    "when": "view == aws.explorer || !aws.explorer.visible && view =~ /^aws/",
                    "group": "z_about@1"
                },
                {
                    "command": "aws.codecatalyst.cloneRepo",
                    "when": "view == aws.codecatalyst && !isCloud9",
                    "group": "1_codeCatalyst@1"
                },
                {
                    "command": "aws.codecatalyst.createDevEnv",
                    "when": "view == aws.codecatalyst && !isCloud9",
                    "group": "1_codeCatalyst@1"
                },
                {
                    "command": "aws.codecatalyst.listCommands",
                    "when": "view == aws.codecatalyst && !isCloud9",
                    "group": "1_codeCatalyst@1"
                },
                {
                    "command": "aws.codecatalyst.openDevEnv",
                    "when": "view == aws.codecatalyst && !isCloud9",
                    "group": "1_codeCatalyst@1"
                }
            ],
            "explorer/context": [
                {
                    "command": "aws.deploySamApplication",
                    "when": "config.aws.samcli.legacyDeploy && isFileSystemResource && resourceFilename =~ /^template\\.(json|yml|yaml)$/",
                    "group": "z_aws@1"
                },
                {
                    "command": "aws.samcli.sync",
                    "when": "!config.aws.samcli.legacyDeploy && isFileSystemResource && resourceFilename =~ /^(template\\.(json|yml|yaml))|(samconfig\\.toml)$/",
                    "group": "z_aws@1"
                },
                {
                    "command": "aws.uploadLambda",
                    "when": "explorerResourceIsFolder || isFileSystemResource && resourceFilename =~ /^template\\.(json|yml|yaml)$/",
                    "group": "z_aws@3"
                }
            ],
            "view/item/context": [
                {
                    "command": "aws.apig.invokeRemoteRestApi",
                    "when": "view == aws.explorer && viewItem =~ /^(awsApiGatewayNode)$/",
                    "group": "0@1"
                },
                {
                    "command": "aws.codecatalyst.removeConnection",
                    "when": "viewItem == awsCodeCatalystNodeSaved",
                    "group": "0@1"
                },
                {
                    "command": "aws.codecatalyst.removeConnection",
                    "when": "viewItem == awsCodeCatalystNodeSaved",
                    "group": "inline@1"
                },
                {
                    "command": "aws.ec2.openTerminal",
                    "group": "0@1",
                    "when": "viewItem =~ /^(awsEc2(Parent|Running)Node)$/"
                },
                {
                    "command": "aws.ec2.openTerminal",
                    "group": "inline@1",
                    "when": "viewItem =~ /^(awsEc2(Parent|Running)Node)$/"
                },
                {
                    "command": "aws.ec2.openRemoteConnection",
                    "group": "0@1",
                    "when": "viewItem =~ /^(awsEc2(Parent|Running)Node)$/"
                },
                {
                    "command": "aws.ec2.openRemoteConnection",
                    "group": "inline@1",
                    "when": "viewItem =~ /^(awsEc2(Parent|Running)Node)$/"
                },
                {
                    "command": "aws.ec2.startInstance",
                    "group": "0@1",
                    "when": "viewItem == awsEc2StoppedNode"
                },
                {
                    "command": "aws.ec2.startInstance",
                    "group": "inline@1",
                    "when": "viewItem == awsEc2StoppedNode"
                },
                {
                    "command": "aws.ec2.stopInstance",
                    "group": "0@1",
                    "when": "viewItem == awsEc2RunningNode"
                },
                {
                    "command": "aws.ec2.stopInstance",
                    "group": "inline@1",
                    "when": "viewItem == awsEc2RunningNode"
                },
                {
                    "command": "aws.ec2.rebootInstance",
                    "group": "0@1",
                    "when": "viewItem == awsEc2RunningNode"
                },
                {
                    "command": "aws.ec2.rebootInstance",
                    "group": "inline@1",
                    "when": "viewItem == awsEc2RunningNode"
                },
                {
                    "command": "aws.ecr.createRepository",
                    "when": "view == aws.explorer && viewItem == awsEcrNode",
                    "group": "inline@1"
                },
                {
                    "command": "aws.iot.createThing",
                    "when": "view == aws.explorer && viewItem == awsIotThingsNode",
                    "group": "inline@1"
                },
                {
                    "command": "aws.iot.createCert",
                    "when": "view == aws.explorer && viewItem == awsIotCertsNode",
                    "group": "inline@1"
                },
                {
                    "command": "aws.iot.createPolicy",
                    "when": "view == aws.explorer && viewItem == awsIotPoliciesNode",
                    "group": "inline@1"
                },
                {
                    "command": "aws.iot.attachCert",
                    "when": "view == aws.explorer && viewItem == awsIotThingNode",
                    "group": "inline@1"
                },
                {
                    "command": "aws.iot.attachPolicy",
                    "when": "view == aws.explorer && viewItem =~ /^awsIotCertificateNode.(Things|Policies)/",
                    "group": "inline@1"
                },
                {
                    "command": "aws.s3.openFile",
                    "when": "view == aws.explorer && viewItem == awsS3FileNode && !isCloud9",
                    "group": "0@1"
                },
                {
                    "command": "aws.s3.editFile",
                    "when": "view == aws.explorer && viewItem == awsS3FileNode && !isCloud9",
                    "group": "inline@1"
                },
                {
                    "command": "aws.s3.downloadFileAs",
                    "when": "view == aws.explorer && viewItem == awsS3FileNode",
                    "group": "inline@2"
                },
                {
                    "command": "aws.s3.createBucket",
                    "when": "view == aws.explorer && viewItem == awsS3Node",
                    "group": "inline@1"
                },
                {
                    "command": "aws.s3.createFolder",
                    "when": "view == aws.explorer && viewItem =~ /^(awsS3BucketNode|awsS3FolderNode)$/",
                    "group": "inline@1"
                },
                {
                    "command": "aws.ssmDocument.openLocalDocument",
                    "when": "view == aws.explorer && viewItem =~ /^(awsDocumentItemNode|awsDocumentItemNodeWriteable)$/",
                    "group": "inline@1"
                },
                {
                    "command": "aws.s3.uploadFile",
                    "when": "view == aws.explorer && viewItem =~ /^(awsS3BucketNode|awsS3FolderNode)$/",
                    "group": "inline@2"
                },
                {
                    "command": "aws.showRegion",
                    "when": "view == aws.explorer && viewItem == awsRegionNode",
                    "group": "0@1"
                },
                {
                    "command": "aws.lambda.createNewSamApp",
                    "when": "view == aws.explorer && viewItem == awsLambdaNode || viewItem == awsRegionNode",
                    "group": "1@1"
                },
                {
                    "command": "aws.launchConfigForm",
                    "when": "view == aws.explorer && viewItem == awsLambdaNode || viewItem == awsRegionNode || viewItem == awsCloudFormationRootNode",
                    "group": "1@1"
                },
                {
                    "command": "aws.deploySamApplication",
                    "when": "config.aws.samcli.legacyDeploy && view == aws.explorer && viewItem =~ /^(awsLambdaNode|awsRegionNode|awsCloudFormationRootNode)$/",
                    "group": "1@2"
                },
                {
                    "command": "aws.samcli.sync",
                    "when": "!config.aws.samcli.legacyDeploy && view == aws.explorer && viewItem =~ /^(awsLambdaNode|awsRegionNode|awsCloudFormationRootNode)$/",
                    "group": "1@2"
                },
                {
                    "command": "aws.ec2.copyInstanceId",
                    "when": "view == aws.explorer && viewItem =~ /^(awsEc2(Parent|Running|Stopped)Node)$/",
                    "group": "2@0"
                },
                {
                    "command": "aws.ecr.copyTagUri",
                    "when": "view == aws.explorer && viewItem == awsEcrTagNode",
                    "group": "2@1"
                },
                {
                    "command": "aws.ecr.deleteTag",
                    "when": "view == aws.explorer && viewItem == awsEcrTagNode",
                    "group": "3@1"
                },
                {
                    "command": "aws.ecr.copyRepositoryUri",
                    "when": "view == aws.explorer && viewItem == awsEcrRepositoryNode",
                    "group": "2@1"
                },
                {
                    "command": "aws.ecr.createRepository",
                    "when": "view == aws.explorer && viewItem == awsEcrNode",
                    "group": "0@1"
                },
                {
                    "command": "aws.ecr.deleteRepository",
                    "when": "view == aws.explorer && viewItem == awsEcrRepositoryNode",
                    "group": "3@1"
                },
                {
                    "command": "aws.invokeLambda",
                    "when": "view == aws.explorer && viewItem =~ /^(awsRegionFunctionNode|awsRegionFunctionNodeDownloadable|awsCloudFormationFunctionNode)$/",
                    "group": "0@1"
                },
                {
                    "command": "aws.downloadLambda",
                    "when": "view == aws.explorer && viewItem =~ /^(awsRegionFunctionNode|awsRegionFunctionNodeDownloadable)$/",
                    "group": "0@2"
                },
                {
                    "command": "aws.uploadLambda",
                    "when": "view == aws.explorer && viewItem =~ /^(awsRegionFunctionNode|awsRegionFunctionNodeDownloadable)$/",
                    "group": "1@1"
                },
                {
                    "command": "aws.deleteLambda",
                    "when": "view == aws.explorer && viewItem =~ /^(awsRegionFunctionNode|awsRegionFunctionNodeDownloadable)$/",
                    "group": "4@1"
                },
                {
                    "command": "aws.copyLambdaUrl",
                    "when": "view == aws.explorer && viewItem =~ /^(awsRegionFunctionNode|awsRegionFunctionNodeDownloadable)$/",
                    "group": "2@0"
                },
                {
                    "command": "aws.deleteCloudFormation",
                    "when": "view == aws.explorer && viewItem == awsCloudFormationNode",
                    "group": "3@5"
                },
                {
                    "command": "aws.searchSchema",
                    "when": "view == aws.explorer && viewItem == awsSchemasNode",
                    "group": "0@1"
                },
                {
                    "command": "aws.searchSchemaPerRegistry",
                    "when": "view == aws.explorer && viewItem == awsRegistryItemNode",
                    "group": "0@1"
                },
                {
                    "command": "aws.viewSchemaItem",
                    "when": "view == aws.explorer && viewItem == awsSchemaItemNode",
                    "group": "0@1"
                },
                {
                    "command": "aws.stepfunctions.createStateMachineFromTemplate",
                    "when": "view == aws.explorer && viewItem == awsStepFunctionsNode",
                    "group": "0@1"
                },
                {
                    "command": "aws.downloadStateMachineDefinition",
                    "when": "view == aws.explorer && viewItem == awsStateMachineNode",
                    "group": "0@1"
                },
                {
                    "command": "aws.renderStateMachineGraph",
                    "when": "view == aws.explorer && viewItem == awsStateMachineNode",
                    "group": "0@2"
                },
                {
                    "command": "aws.cdk.renderStateMachineGraph",
                    "when": "viewItem == awsCdkStateMachineNode",
                    "group": "inline@1"
                },
                {
                    "command": "aws.cdk.renderStateMachineGraph",
                    "when": "viewItem == awsCdkStateMachineNode",
                    "group": "0@1"
                },
                {
                    "command": "aws.executeStateMachine",
                    "when": "view == aws.explorer && viewItem == awsStateMachineNode",
                    "group": "0@3"
                },
                {
                    "command": "aws.iot.createThing",
                    "when": "view == aws.explorer && viewItem == awsIotThingsNode",
                    "group": "0@1"
                },
                {
                    "command": "aws.iot.createCert",
                    "when": "view == aws.explorer && viewItem == awsIotCertsNode",
                    "group": "0@1"
                },
                {
                    "command": "aws.iot.createPolicy",
                    "when": "view == aws.explorer && viewItem == awsIotPoliciesNode",
                    "group": "0@1"
                },
                {
                    "command": "aws.iot.createPolicyVersion",
                    "when": "view == aws.explorer && viewItem == awsIotPolicyNode.WithVersions",
                    "group": "0@1"
                },
                {
                    "command": "aws.iot.viewPolicyVersion",
                    "when": "view == aws.explorer && viewItem =~ /^awsIotPolicyVersionNode./",
                    "group": "0@1"
                },
                {
                    "command": "aws.iot.attachCert",
                    "when": "view == aws.explorer && viewItem == awsIotThingNode",
                    "group": "0@1"
                },
                {
                    "command": "aws.iot.attachPolicy",
                    "when": "view == aws.explorer && viewItem =~ /^awsIotCertificateNode.(Things|Policies)/",
                    "group": "0@1"
                },
                {
                    "command": "aws.s3.createBucket",
                    "when": "view == aws.explorer && viewItem == awsS3Node",
                    "group": "0@1"
                },
                {
                    "command": "aws.s3.downloadFileAs",
                    "when": "view == aws.explorer && viewItem == awsS3FileNode",
                    "group": "0@1"
                },
                {
                    "command": "aws.s3.uploadFile",
                    "when": "view == aws.explorer && viewItem =~ /^(awsS3BucketNode|awsS3FolderNode)$/",
                    "group": "0@1"
                },
                {
                    "command": "aws.s3.uploadFileToParent",
                    "when": "view == aws.explorer && viewItem == awsS3FileNode",
                    "group": "1@1"
                },
                {
                    "command": "aws.s3.createFolder",
                    "when": "view == aws.explorer && viewItem =~ /^(awsS3BucketNode|awsS3FolderNode)$/",
                    "group": "1@1"
                },
                {
                    "command": "aws.iot.deactivateCert",
                    "when": "view == aws.explorer && viewItem =~ /^awsIotCertificateNode.(Things|Policies).ACTIVE$/",
                    "group": "1@1"
                },
                {
                    "command": "aws.iot.activateCert",
                    "when": "view == aws.explorer && viewItem =~ /^awsIotCertificateNode.(Things|Policies).INACTIVE$/",
                    "group": "1@1"
                },
                {
                    "command": "aws.iot.revokeCert",
                    "when": "view == aws.explorer && viewItem =~ /^awsIotCertificateNode.(Things|Policies).(ACTIVE|INACTIVE)$/",
                    "group": "1@2"
                },
                {
                    "command": "aws.iot.setDefaultPolicy",
                    "when": "view == aws.explorer && viewItem == awsIotPolicyVersionNode.NONDEFAULT",
                    "group": "1@1"
                },
                {
                    "command": "aws.iot.copyEndpoint",
                    "when": "view == aws.explorer && viewItem == awsIotNode",
                    "group": "2@1"
                },
                {
                    "command": "aws.copyName",
                    "when": "view == aws.explorer && viewItem =~ /^(awsRegionFunctionNode|awsRegionFunctionNodeDownloadable|awsCloudFormationFunctionNode|awsStateMachineNode|awsCloudFormationNode|awsS3BucketNode|awsS3FolderNode|awsS3FileNode|awsApiGatewayNode|awsIotThingNode)$|^(awsAppRunnerServiceNode|awsIotCertificateNode|awsIotPolicyNode|awsIotPolicyVersionNode|(awsEc2(Running|Pending|Stopped)Node))/",
                    "group": "2@1"
                },
                {
                    "command": "aws.copyArn",
                    "when": "view == aws.explorer && viewItem =~ /^(awsRegionFunctionNode|awsRegionFunctionNodeDownloadable|awsCloudFormationFunctionNode|awsStateMachineNode|awsCloudFormationNode|awsCloudWatchLogNode|awsS3BucketNode|awsS3FolderNode|awsS3FileNode|awsApiGatewayNode|awsEcrRepositoryNode|awsIotThingNode)$|^(awsAppRunnerServiceNode|awsEcsServiceNode|awsIotCertificateNode|awsIotPolicyNode|awsIotPolicyVersionNode|awsMdeInstanceNode|(awsEc2(Running|Pending|Stopped)Node))/",
                    "group": "2@2"
                },
                {
                    "command": "aws.cwl.searchLogGroup",
                    "group": "0@1",
                    "when": "view == aws.explorer && viewItem =~ /^awsCloudWatchLogNode|awsCloudWatchLogParentNode$/"
                },
                {
                    "command": "aws.cwl.searchLogGroup",
                    "group": "inline@1",
                    "when": "view == aws.explorer && viewItem =~ /^awsCloudWatchLogNode|awsCloudWatchLogParentNode$/"
                },
                {
                    "command": "aws.apig.copyUrl",
                    "when": "view == aws.explorer && viewItem =~ /^(awsApiGatewayNode)$/",
                    "group": "2@0"
                },
                {
                    "command": "aws.s3.copyPath",
                    "when": "view == aws.explorer && viewItem =~ /^(awsS3FolderNode|awsS3FileNode)$/",
                    "group": "2@3"
                },
                {
                    "command": "aws.s3.presignedURL",
                    "when": "view == aws.explorer && viewItem =~ /^(awsS3FileNode)$/",
                    "group": "2@4"
                },
                {
                    "command": "aws.iot.detachCert",
                    "when": "view == aws.explorer && viewItem =~ /^(awsIotCertificateNode.Things)/",
                    "group": "3@1"
                },
                {
                    "command": "aws.iot.detachPolicy",
                    "when": "view == aws.explorer && viewItem == awsIotPolicyNode.Certificates",
                    "group": "3@1"
                },
                {
                    "command": "aws.iot.deleteThing",
                    "when": "view == aws.explorer && viewItem == awsIotThingNode",
                    "group": "3@1"
                },
                {
                    "command": "aws.iot.deleteCert",
                    "when": "view == aws.explorer && viewItem =~ /^awsIotCertificateNode.Policies/",
                    "group": "3@1"
                },
                {
                    "command": "aws.iot.deletePolicy",
                    "when": "view == aws.explorer && viewItem == awsIotPolicyNode.WithVersions",
                    "group": "3@1"
                },
                {
                    "command": "aws.iot.deletePolicyVersion",
                    "when": "view == aws.explorer && viewItem == awsIotPolicyVersionNode.NONDEFAULT",
                    "group": "3@1"
                },
                {
                    "command": "aws.s3.deleteBucket",
                    "when": "view == aws.explorer && viewItem == awsS3BucketNode",
                    "group": "3@1"
                },
                {
                    "command": "aws.s3.deleteFile",
                    "when": "view == aws.explorer && viewItem == awsS3FileNode",
                    "group": "3@1"
                },
                {
                    "command": "aws.downloadSchemaItemCode",
                    "when": "view == aws.explorer && viewItem == awsSchemaItemNode",
                    "group": "1@1"
                },
                {
                    "command": "aws.cwl.viewLogStream",
                    "group": "0@1",
                    "when": "view == aws.explorer && viewItem == awsCloudWatchLogNode"
                },
                {
                    "command": "aws.ssmDocument.openLocalDocumentYaml",
                    "group": "0@1",
                    "when": "view == aws.explorer && viewItem =~ /^(awsDocumentItemNode|awsDocumentItemNodeWriteable)$/"
                },
                {
                    "command": "aws.ssmDocument.openLocalDocumentJson",
                    "group": "0@2",
                    "when": "view == aws.explorer && viewItem =~ /^(awsDocumentItemNode|awsDocumentItemNodeWriteable)$/"
                },
                {
                    "command": "aws.ssmDocument.updateDocumentVersion",
                    "group": "2@1",
                    "when": "view == aws.explorer && viewItem == awsDocumentItemNodeWriteable"
                },
                {
                    "command": "aws.ssmDocument.deleteDocument",
                    "group": "3@2",
                    "when": "view == aws.explorer && viewItem == awsDocumentItemNodeWriteable"
                },
                {
                    "command": "aws.ecs.runCommandInContainer",
                    "group": "0@1",
                    "when": "view == aws.explorer && viewItem =~ /^(awsEcsContainerNodeExec)(.*)$/"
                },
                {
                    "command": "aws.ecs.openTaskInTerminal",
                    "group": "0@2",
                    "when": "view == aws.explorer && viewItem =~ /^(awsEcsContainerNodeExec)(.*)$/ && !isCloud9"
                },
                {
                    "command": "aws.ecs.enableEcsExec",
                    "group": "0@2",
                    "when": "view == aws.explorer && viewItem == awsEcsServiceNode.DISABLED"
                },
                {
                    "command": "aws.ecs.disableEcsExec",
                    "group": "0@2",
                    "when": "view == aws.explorer && viewItem == awsEcsServiceNode.ENABLED"
                },
                {
                    "command": "aws.ecs.viewDocumentation",
                    "group": "1@3",
                    "when": "view == aws.explorer && viewItem =~ /^(awsEcsClusterNode|awsEcsContainerNode)$|^awsEcsServiceNode/"
                },
                {
                    "command": "aws.resources.configure",
                    "when": "view == aws.explorer && viewItem == resourcesRootNode",
                    "group": "1@1"
                },
                {
                    "command": "aws.resources.configure",
                    "when": "view == aws.explorer && viewItem == resourcesRootNode",
                    "group": "inline@1"
                },
                {
                    "command": "aws.resources.openResourcePreview",
                    "when": "view == aws.explorer && viewItem =~ /^(.*)(ResourceNode)$/",
                    "group": "1@1"
                },
                {
                    "command": "aws.resources.copyIdentifier",
                    "when": "view == aws.explorer && viewItem =~ /^(.*)(ResourceNode)$/",
                    "group": "1@1"
                },
                {
                    "command": "aws.resources.viewDocs",
                    "when": "view == aws.explorer && viewItem =~ /^(.*)(Documented)(.*)(ResourceTypeNode)$/",
                    "group": "1@1"
                },
                {
                    "command": "aws.resources.createResource",
                    "when": "view == aws.explorer && viewItem =~ /^(.*)(Creatable)(.*)(ResourceTypeNode)$/ && !isCloud9 && config.aws.experiments.jsonResourceModification",
                    "group": "2@1"
                },
                {
                    "command": "aws.resources.createResource",
                    "when": "view == aws.explorer && viewItem =~ /^(.*)(Creatable)(.*)(ResourceTypeNode)$/ && !isCloud9 && config.aws.experiments.jsonResourceModification",
                    "group": "inline@1"
                },
                {
                    "command": "aws.resources.updateResource",
                    "when": "view == aws.explorer && viewItem =~ /^(.*)(Updatable)(.*)(ResourceNode)$/ && !isCloud9 && config.aws.experiments.jsonResourceModification",
                    "group": "2@1"
                },
                {
                    "command": "aws.resources.deleteResource",
                    "when": "view == aws.explorer && viewItem =~ /^(.*)(Deletable)(.*)(ResourceNode)$/ && !isCloud9 && config.aws.experiments.jsonResourceModification",
                    "group": "2@2"
                },
                {
                    "command": "aws.apprunner.createServiceFromEcr",
                    "group": "0@2",
                    "when": "view == aws.explorer && viewItem =~ /awsEcrTagNode|awsEcrRepositoryNode/"
                },
                {
                    "command": "aws.apprunner.startDeployment",
                    "group": "0@1",
                    "when": "view == aws.explorer && viewItem == awsAppRunnerServiceNode.RUNNING"
                },
                {
                    "command": "aws.apprunner.createService",
                    "group": "0@2",
                    "when": "view == aws.explorer && viewItem == awsAppRunnerNode"
                },
                {
                    "command": "aws.apprunner.pauseService",
                    "group": "0@3",
                    "when": "view == aws.explorer && viewItem == awsAppRunnerServiceNode.RUNNING"
                },
                {
                    "command": "aws.apprunner.resumeService",
                    "group": "0@3",
                    "when": "view == aws.explorer && viewItem == awsAppRunnerServiceNode.PAUSED"
                },
                {
                    "command": "aws.apprunner.copyServiceUrl",
                    "group": "1@1",
                    "when": "view == aws.explorer && viewItem == awsAppRunnerServiceNode.RUNNING"
                },
                {
                    "command": "aws.apprunner.open",
                    "group": "1@2",
                    "when": "view == aws.explorer && viewItem == awsAppRunnerServiceNode.RUNNING"
                },
                {
                    "command": "aws.apprunner.deleteService",
                    "group": "3@1",
                    "when": "view == aws.explorer && viewItem =~ /awsAppRunnerServiceNode.[RUNNING|PAUSED|CREATE_FAILED]/"
                },
                {
                    "command": "aws.cloudFormation.newTemplate",
                    "group": "0@1",
                    "when": "view == aws.explorer && viewItem == awsCloudFormationRootNode"
                },
                {
                    "command": "aws.sam.newTemplate",
                    "group": "0@2",
                    "when": "view == aws.explorer && viewItem == awsCloudFormationRootNode"
                },
                {
                    "command": "aws.codeWhisperer.configure",
                    "when": "viewItem =~ /^awsCodeWhispererNode/ && !isCloud9",
                    "group": "inline@2"
                },
                {
                    "command": "aws.codeWhisperer.introduction",
                    "when": "viewItem =~ /^awsCodeWhispererNode/ && !isCloud9 && CODEWHISPERER_TERMS_ACCEPTED",
                    "group": "inline@1"
                },
                {
                    "command": "aws.codeWhisperer.removeConnection",
                    "when": "viewItem == awsCodeWhispererNodeSaved",
                    "group": "0@1"
                },
                {
                    "command": "aws.codeWhisperer.removeConnection",
                    "when": "viewItem == awsCodeWhispererNodeSaved",
                    "group": "inline@3"
                },
                {
                    "command": "aws.cdk.refresh",
                    "when": "viewItem == awsCdkRootNode",
                    "group": "inline@1"
                },
                {
                    "command": "aws.cdk.refresh",
                    "when": "viewItem == awsCdkRootNode",
                    "group": "0@1"
                },
                {
                    "command": "aws.cdk.viewDocs",
                    "when": "viewItem == awsCdkRootNode",
                    "group": "0@2"
                },
                {
                    "command": "aws.auth.addConnection",
                    "when": "viewItem == awsAuthNode",
                    "group": "0@1"
                },
                {
                    "command": "aws.auth.switchConnections",
                    "when": "viewItem == awsAuthNode",
                    "group": "0@2"
                },
                {
                    "command": "aws.auth.signout",
                    "when": "viewItem == awsAuthNode && !isCloud9",
                    "group": "0@3"
                },
                {
                    "command": "aws.auth.help",
                    "when": "viewItem == awsAuthNode",
                    "group": "inline@1"
                },
                {
                    "submenu": "aws.auth",
                    "when": "viewItem == awsAuthNode",
                    "group": "inline@2"
                }
            ],
            "aws.auth": [
                {
                    "command": "aws.auth.manageConnections",
                    "group": "0@1"
                },
                {
                    "command": "aws.auth.switchConnections",
                    "group": "0@2"
                },
                {
                    "command": "aws.auth.signout",
                    "enablement": "!isCloud9",
                    "group": "0@3"
                }
            ]
        },
        "commands": [
            {
                "command": "aws.launchConfigForm",
                "title": "%AWS.command.launchConfigForm.title%",
                "category": "%AWS.title%",
                "cloud9": {
                    "cn": {
                        "category": "%AWS.title.cn%"
                    }
                }
            },
            {
                "command": "aws.apig.copyUrl",
                "title": "%AWS.command.apig.copyUrl%",
                "category": "%AWS.title%",
                "cloud9": {
                    "cn": {
                        "category": "%AWS.title.cn%"
                    }
                }
            },
            {
                "command": "aws.apig.invokeRemoteRestApi",
                "title": "%AWS.command.apig.invokeRemoteRestApi%",
                "category": "%AWS.title%",
                "cloud9": {
                    "cn": {
                        "category": "%AWS.title.cn%",
                        "title": "%AWS.command.apig.invokeRemoteRestApi.cn%"
                    }
                }
            },
            {
                "command": "aws.lambda.createNewSamApp",
                "title": "%AWS.command.createNewSamApp%",
                "category": "%AWS.title%",
                "cloud9": {
                    "cn": {
                        "category": "%AWS.title.cn%"
                    }
                }
            },
            {
                "command": "aws.login",
                "title": "%AWS.command.login%",
                "category": "%AWS.title%",
                "cloud9": {
                    "cn": {
                        "title": "%AWS.command.login.cn%",
                        "category": "%AWS.title.cn%"
                    }
                }
            },
            {
                "command": "aws.credentials.profile.create",
                "title": "%AWS.command.credentials.profile.create%",
                "category": "%AWS.title%",
                "cloud9": {
                    "cn": {
                        "category": "%AWS.title.cn%"
                    }
                }
            },
            {
                "command": "aws.credentials.edit",
                "title": "%AWS.command.credentials.edit%",
                "category": "%AWS.title%",
                "cloud9": {
                    "cn": {
                        "category": "%AWS.title.cn%"
                    }
                }
            },
            {
                "command": "aws.codecatalyst.openOrg",
                "title": "%AWS.command.codecatalyst.openOrg%",
                "category": "AWS"
            },
            {
                "command": "aws.codecatalyst.openProject",
                "title": "%AWS.command.codecatalyst.openProject%",
                "category": "AWS"
            },
            {
                "command": "aws.codecatalyst.openRepo",
                "title": "%AWS.command.codecatalyst.openRepo%",
                "category": "AWS"
            },
            {
                "command": "aws.codecatalyst.openDevEnv",
                "title": "%AWS.command.codecatalyst.openDevEnv%",
                "category": "AWS",
                "enablement": "!isCloud9"
            },
            {
                "command": "aws.codecatalyst.listCommands",
                "title": "%AWS.command.codecatalyst.listCommands%",
                "category": "AWS",
                "enablement": "!isCloud9"
            },
            {
                "command": "aws.codecatalyst.cloneRepo",
                "title": "%AWS.command.codecatalyst.cloneRepo%",
                "category": "AWS",
                "enablement": "!isCloud9"
            },
            {
                "command": "aws.codecatalyst.createDevEnv",
                "title": "%AWS.command.codecatalyst.createDevEnv%",
                "category": "AWS",
                "enablement": "!isCloud9"
            },
            {
                "command": "aws.codecatalyst.removeConnection",
                "title": "%AWS.command.codecatalyst.removeConnection%",
                "category": "AWS",
                "icon": "$(debug-disconnect)"
            },
            {
                "command": "aws.logout",
                "title": "%AWS.command.logout%",
                "category": "%AWS.title%",
                "cloud9": {
                    "cn": {
                        "category": "%AWS.title.cn%"
                    }
                }
            },
            {
                "command": "aws.auth.addConnection",
                "title": "%AWS.command.auth.addConnection%",
                "category": "%AWS.title%"
            },
            {
                "command": "aws.auth.manageConnections",
                "title": "%AWS.command.auth.showConnectionsPage%",
                "category": "%AWS.title%"
            },
            {
                "command": "aws.auth.switchConnections",
                "title": "%AWS.command.auth.switchConnections%",
                "category": "%AWS.title%"
            },
            {
                "command": "aws.auth.signout",
                "title": "%AWS.command.auth.signout%",
                "category": "%AWS.title%",
                "enablement": "!isCloud9"
            },
            {
                "command": "aws.auth.help",
                "title": "%AWS.generic.viewDocs%",
                "category": "%AWS.title%",
                "icon": "$(question)"
            },
            {
                "command": "aws.createIssueOnGitHub",
                "title": "%AWS.command.createIssueOnGitHub%",
                "category": "%AWS.title%",
                "cloud9": {
                    "cn": {
                        "category": "%AWS.title.cn%"
                    }
                }
            },
            {
                "command": "aws.ec2.openTerminal",
                "title": "%AWS.command.ec2.openTerminal%",
                "icon": "$(terminal-view-icon)",
                "category": "%AWS.title%",
                "cloud9": {
                    "cn": {
                        "category": "%AWS.title.cn%"
                    }
                }
            },
            {
                "command": "aws.ec2.openRemoteConnection",
                "title": "%AWS.command.ec2.openRemoteConnection%",
                "icon": "$(remote-explorer)",
                "category": "%AWS.title%",
                "cloud9": {
                    "cn": {
                        "category": "%AWS.title.cn%"
                    }
                }
            },
            {
                "command": "aws.ec2.startInstance",
                "title": "%AWS.command.ec2.startInstance%",
                "icon": "$(debug-start)",
                "category": "%AWS.title%",
                "cloud9": {
                    "cn": {
                        "category": "%AWS.title.cn%"
                    }
                }
            },
            {
                "command": "aws.ec2.stopInstance",
                "title": "%AWS.command.ec2.stopInstance%",
                "icon": "$(debug-stop)",
                "category": "%AWS.title%",
                "cloud9": {
                    "cn": {
                        "category": "%AWS.title.cn%"
                    }
                }
            },
            {
                "command": "aws.ec2.rebootInstance",
                "title": "%AWS.command.ec2.rebootInstance%",
                "icon": "$(debug-restart)",
                "category": "%AWS.title%",
                "cloud9": {
                    "cn": {
                        "category": "%AWS.title.cn%"
                    }
                }
            },
            {
                "command": "aws.ec2.copyInstanceId",
                "title": "%AWS.command.ec2.copyInstanceId%",
                "category": "%AWS.title",
                "cloud9": {
                    "cn": {
                        "category": "%AWS.title.cn%"
                    }
                }
            },
            {
                "command": "aws.ecr.copyTagUri",
                "title": "%AWS.command.ecr.copyTagUri%",
                "category": "%AWS.title%",
                "cloud9": {
                    "cn": {
                        "category": "%AWS.title.cn%"
                    }
                }
            },
            {
                "command": "aws.ecr.deleteTag",
                "title": "%AWS.command.ecr.deleteTag%",
                "category": "%AWS.title%",
                "cloud9": {
                    "cn": {
                        "category": "%AWS.title.cn%"
                    }
                }
            },
            {
                "command": "aws.ecr.copyRepositoryUri",
                "title": "%AWS.command.ecr.copyRepositoryUri%",
                "category": "%AWS.title%",
                "cloud9": {
                    "cn": {
                        "category": "%AWS.title.cn%"
                    }
                }
            },
            {
                "command": "aws.ecr.createRepository",
                "title": "%AWS.command.ecr.createRepository%",
                "category": "%AWS.title%",
                "icon": "$(add)",
                "cloud9": {
                    "cn": {
                        "category": "%AWS.title.cn%"
                    }
                }
            },
            {
                "command": "aws.ecr.deleteRepository",
                "title": "%AWS.command.ecr.deleteRepository%",
                "category": "%AWS.title%",
                "cloud9": {
                    "cn": {
                        "category": "%AWS.title.cn%"
                    }
                }
            },
            {
                "command": "aws.showRegion",
                "title": "%AWS.command.showRegion%",
                "category": "%AWS.title%",
                "cloud9": {
                    "cn": {
                        "category": "%AWS.title.cn%"
                    }
                }
            },
            {
                "command": "aws.iot.createThing",
                "title": "%AWS.command.iot.createThing%",
                "category": "%AWS.title%",
                "icon": "$(add)",
                "cloud9": {
                    "cn": {
                        "category": "%AWS.title.cn%"
                    }
                }
            },
            {
                "command": "aws.iot.deleteThing",
                "title": "%AWS.generic.promptDelete%",
                "category": "%AWS.title%",
                "cloud9": {
                    "cn": {
                        "category": "%AWS.title.cn%"
                    }
                }
            },
            {
                "command": "aws.iot.createCert",
                "title": "%AWS.command.iot.createCert%",
                "category": "%AWS.title%",
                "icon": "$(add)",
                "cloud9": {
                    "cn": {
                        "category": "%AWS.title.cn%"
                    }
                }
            },
            {
                "command": "aws.iot.deleteCert",
                "title": "%AWS.generic.promptDelete%",
                "category": "%AWS.title%",
                "cloud9": {
                    "cn": {
                        "category": "%AWS.title.cn%"
                    }
                }
            },
            {
                "command": "aws.iot.attachCert",
                "title": "%AWS.command.iot.attachCert%",
                "category": "%AWS.title%",
                "icon": "$(aws-generic-attach-file)",
                "cloud9": {
                    "cn": {
                        "category": "%AWS.title.cn%"
                    }
                }
            },
            {
                "command": "aws.iot.attachPolicy",
                "title": "%AWS.command.iot.attachPolicy%",
                "category": "%AWS.title%",
                "icon": "$(aws-generic-attach-file)",
                "cloud9": {
                    "cn": {
                        "category": "%AWS.title.cn%"
                    }
                }
            },
            {
                "command": "aws.iot.activateCert",
                "title": "%AWS.command.iot.activateCert%",
                "category": "%AWS.title%",
                "cloud9": {
                    "cn": {
                        "category": "%AWS.title.cn%"
                    }
                }
            },
            {
                "command": "aws.iot.deactivateCert",
                "title": "%AWS.command.iot.deactivateCert%",
                "category": "%AWS.title%",
                "cloud9": {
                    "cn": {
                        "category": "%AWS.title.cn%"
                    }
                }
            },
            {
                "command": "aws.iot.revokeCert",
                "title": "%AWS.command.iot.revokeCert%",
                "category": "%AWS.title%",
                "cloud9": {
                    "cn": {
                        "category": "%AWS.title.cn%"
                    }
                }
            },
            {
                "command": "aws.iot.createPolicy",
                "title": "%AWS.command.iot.createPolicy%",
                "category": "%AWS.title%",
                "icon": "$(add)",
                "cloud9": {
                    "cn": {
                        "category": "%AWS.title.cn%"
                    }
                }
            },
            {
                "command": "aws.iot.deletePolicy",
                "title": "%AWS.generic.promptDelete%",
                "category": "%AWS.title%",
                "cloud9": {
                    "cn": {
                        "category": "%AWS.title.cn%"
                    }
                }
            },
            {
                "command": "aws.iot.createPolicyVersion",
                "title": "%AWS.command.iot.createPolicyVersion%",
                "category": "%AWS.title%",
                "cloud9": {
                    "cn": {
                        "category": "%AWS.title.cn%"
                    }
                }
            },
            {
                "command": "aws.iot.deletePolicyVersion",
                "title": "%AWS.generic.promptDelete%",
                "category": "%AWS.title%",
                "cloud9": {
                    "cn": {
                        "category": "%AWS.title.cn%"
                    }
                }
            },
            {
                "command": "aws.iot.detachCert",
                "title": "%AWS.command.iot.detachCert%",
                "category": "%AWS.title%",
                "cloud9": {
                    "cn": {
                        "category": "%AWS.title.cn%"
                    }
                }
            },
            {
                "command": "aws.iot.detachPolicy",
                "title": "%AWS.command.iot.detachCert%",
                "category": "%AWS.title%",
                "cloud9": {
                    "cn": {
                        "category": "%AWS.title.cn%"
                    }
                }
            },
            {
                "command": "aws.iot.viewPolicyVersion",
                "title": "%AWS.command.iot.viewPolicyVersion%",
                "category": "%AWS.title%",
                "cloud9": {
                    "cn": {
                        "category": "%AWS.title.cn%"
                    }
                }
            },
            {
                "command": "aws.iot.setDefaultPolicy",
                "title": "%AWS.command.iot.setDefaultPolicy%",
                "category": "%AWS.title%",
                "cloud9": {
                    "cn": {
                        "category": "%AWS.title.cn%"
                    }
                }
            },
            {
                "command": "aws.iot.copyEndpoint",
                "title": "%AWS.command.iot.copyEndpoint%",
                "category": "%AWS.title%",
                "cloud9": {
                    "cn": {
                        "category": "%AWS.title.cn%"
                    }
                }
            },
            {
                "command": "aws.s3.presignedURL",
                "title": "%AWS.command.s3.presignedURL%",
                "category": "%AWS.title%"
            },
            {
                "command": "aws.s3.copyPath",
                "title": "%AWS.command.s3.copyPath%",
                "category": "%AWS.title%",
                "cloud9": {
                    "cn": {
                        "category": "%AWS.title.cn%"
                    }
                }
            },
            {
                "command": "aws.s3.downloadFileAs",
                "title": "%AWS.command.s3.downloadFileAs%",
                "category": "%AWS.title%",
                "icon": "$(cloud-download)",
                "cloud9": {
                    "cn": {
                        "category": "%AWS.title.cn%"
                    }
                }
            },
            {
                "command": "aws.s3.openFile",
                "title": "%AWS.command.s3.openFile%",
                "category": "%AWS.title%",
                "icon": "$(open-preview)"
            },
            {
                "command": "aws.s3.editFile",
                "title": "%AWS.command.s3.editFile%",
                "category": "%AWS.title%",
                "icon": "$(edit)"
            },
            {
                "command": "aws.s3.uploadFile",
                "title": "%AWS.command.s3.uploadFile%",
                "category": "%AWS.title%",
                "icon": "$(cloud-upload)",
                "cloud9": {
                    "cn": {
                        "category": "%AWS.title.cn%"
                    }
                }
            },
            {
                "command": "aws.s3.uploadFileToParent",
                "title": "%AWS.command.s3.uploadFileToParent%",
                "category": "%AWS.title%",
                "cloud9": {
                    "cn": {
                        "category": "%AWS.title.cn%"
                    }
                }
            },
            {
                "command": "aws.s3.createFolder",
                "title": "%AWS.command.s3.createFolder%",
                "category": "%AWS.title%",
                "icon": "$(new-folder)",
                "cloud9": {
                    "cn": {
                        "category": "%AWS.title.cn%"
                    }
                }
            },
            {
                "command": "aws.s3.createBucket",
                "title": "%AWS.command.s3.createBucket%",
                "category": "%AWS.title%",
                "icon": "$(aws-s3-create-bucket)",
                "cloud9": {
                    "cn": {
                        "category": "%AWS.title.cn%"
                    }
                }
            },
            {
                "command": "aws.s3.deleteBucket",
                "title": "%AWS.generic.promptDelete%",
                "category": "%AWS.title%",
                "cloud9": {
                    "cn": {
                        "category": "%AWS.title.cn%"
                    }
                }
            },
            {
                "command": "aws.s3.deleteFile",
                "title": "%AWS.generic.promptDelete%",
                "category": "%AWS.title%",
                "cloud9": {
                    "cn": {
                        "category": "%AWS.title.cn%"
                    }
                }
            },
            {
                "command": "aws.invokeLambda",
                "title": "%AWS.command.invokeLambda%",
                "category": "%AWS.title%",
                "cloud9": {
                    "cn": {
                        "title": "%AWS.command.invokeLambda.cn%",
                        "category": "%AWS.title.cn%"
                    }
                }
            },
            {
                "command": "aws.downloadLambda",
                "title": "%AWS.command.downloadLambda%",
                "category": "%AWS.title%",
                "enablement": "viewItem == awsRegionFunctionNodeDownloadable",
                "cloud9": {
                    "cn": {
                        "category": "%AWS.title.cn%"
                    }
                }
            },
            {
                "command": "aws.uploadLambda",
                "title": "%AWS.command.uploadLambda%",
                "category": "%AWS.title%",
                "cloud9": {
                    "cn": {
                        "category": "%AWS.title.cn%"
                    }
                }
            },
            {
                "command": "aws.deleteLambda",
                "title": "%AWS.generic.promptDelete%",
                "category": "%AWS.title%",
                "cloud9": {
                    "cn": {
                        "category": "%AWS.title.cn%"
                    }
                }
            },
            {
                "command": "aws.copyLambdaUrl",
                "title": "%AWS.generic.copyUrl%",
                "category": "%AWS.title%",
                "cloud9": {
                    "cn": {
                        "category": "%AWS.title.cn%"
                    }
                }
            },
            {
                "command": "aws.deploySamApplication",
                "title": "%AWS.command.deploySamApplication%",
                "category": "%AWS.title%",
                "cloud9": {
                    "cn": {
                        "category": "%AWS.title.cn%"
                    }
                }
            },
            {
                "command": "aws.submitFeedback",
                "title": "%AWS.command.submitFeedback%",
                "category": "%AWS.title%",
                "icon": "$(comment)",
                "cloud9": {
                    "cn": {
                        "category": "%AWS.title.cn%"
                    }
                }
            },
            {
                "command": "aws.refreshAwsExplorer",
                "title": "%AWS.command.refreshAwsExplorer%",
                "category": "%AWS.title%",
                "icon": {
                    "dark": "resources/icons/vscode/dark/refresh.svg",
                    "light": "resources/icons/vscode/light/refresh.svg"
                }
            },
            {
                "command": "aws.samcli.detect",
                "title": "%AWS.command.samcli.detect%",
                "category": "%AWS.title%",
                "cloud9": {
                    "cn": {
                        "category": "%AWS.title.cn%"
                    }
                }
            },
            {
                "command": "aws.deleteCloudFormation",
                "title": "%AWS.command.deleteCloudFormation%",
                "category": "%AWS.title%",
                "cloud9": {
                    "cn": {
                        "category": "%AWS.title.cn%"
                    }
                }
            },
            {
                "command": "aws.downloadStateMachineDefinition",
                "title": "%AWS.command.downloadStateMachineDefinition%",
                "category": "%AWS.title%",
                "cloud9": {
                    "cn": {
                        "category": "%AWS.title.cn%"
                    }
                }
            },
            {
                "command": "aws.executeStateMachine",
                "title": "%AWS.command.executeStateMachine%",
                "category": "%AWS.title%",
                "cloud9": {
                    "cn": {
                        "category": "%AWS.title.cn%"
                    }
                }
            },
            {
                "command": "aws.renderStateMachineGraph",
                "title": "%AWS.command.renderStateMachineGraph%",
                "category": "%AWS.title%",
                "cloud9": {
                    "cn": {
                        "category": "%AWS.title.cn%"
                    }
                }
            },
            {
                "command": "aws.copyArn",
                "title": "%AWS.command.copyArn%",
                "category": "%AWS.title%",
                "cloud9": {
                    "cn": {
                        "category": "%AWS.title.cn%"
                    }
                }
            },
            {
                "command": "aws.copyName",
                "title": "%AWS.command.copyName%",
                "category": "%AWS.title%",
                "cloud9": {
                    "cn": {
                        "category": "%AWS.title.cn%"
                    }
                }
            },
            {
                "command": "aws.listCommands",
                "title": "%AWS.command.listCommands%",
                "category": "%AWS.title%",
                "cloud9": {
                    "cn": {
                        "title": "%AWS.command.listCommands.cn%",
                        "category": "%AWS.title.cn%"
                    }
                }
            },
            {
                "command": "aws.viewSchemaItem",
                "title": "%AWS.command.viewSchemaItem%",
                "category": "%AWS.title%",
                "cloud9": {
                    "cn": {
                        "category": "%AWS.title.cn%"
                    }
                }
            },
            {
                "command": "aws.searchSchema",
                "title": "%AWS.command.searchSchema%",
                "category": "%AWS.title%",
                "cloud9": {
                    "cn": {
                        "category": "%AWS.title.cn%"
                    }
                }
            },
            {
                "command": "aws.searchSchemaPerRegistry",
                "title": "%AWS.command.searchSchemaPerRegistry%",
                "category": "%AWS.title%",
                "cloud9": {
                    "cn": {
                        "category": "%AWS.title.cn%"
                    }
                }
            },
            {
                "command": "aws.downloadSchemaItemCode",
                "title": "%AWS.command.downloadSchemaItemCode%",
                "category": "%AWS.title%",
                "cloud9": {
                    "cn": {
                        "category": "%AWS.title.cn%"
                    }
                }
            },
            {
                "command": "aws.viewLogs",
                "title": "%AWS.command.viewLogs%",
                "category": "%AWS.title%"
            },
            {
                "command": "aws.help",
                "title": "%AWS.command.help%",
                "category": "%AWS.title%",
                "cloud9": {
                    "cn": {
                        "category": "%AWS.title.cn%"
                    }
                }
            },
            {
                "command": "aws.github",
                "title": "%AWS.command.github%",
                "category": "%AWS.title%",
                "cloud9": {
                    "cn": {
                        "category": "%AWS.title.cn%"
                    }
                }
            },
            {
                "command": "aws.quickStart",
                "title": "%AWS.command.quickStart%",
                "category": "%AWS.title%",
                "cloud9": {
                    "cn": {
                        "category": "%AWS.title.cn%"
                    }
                }
            },
            {
                "command": "aws.cdk.refresh",
                "title": "%AWS.command.refreshCdkExplorer%",
                "category": "%AWS.title%",
                "icon": {
                    "dark": "resources/icons/vscode/dark/refresh.svg",
                    "light": "resources/icons/vscode/light/refresh.svg"
                },
                "cloud9": {
                    "cn": {
                        "category": "%AWS.title.cn%"
                    }
                }
            },
            {
                "command": "aws.cdk.viewDocs",
                "title": "%AWS.generic.viewDocs%",
                "category": "%AWS.title%"
            },
            {
                "command": "aws.stepfunctions.createStateMachineFromTemplate",
                "title": "%AWS.command.stepFunctions.createStateMachineFromTemplate%",
                "category": "%AWS.title%",
                "cloud9": {
                    "cn": {
                        "category": "%AWS.title.cn%"
                    }
                }
            },
            {
                "command": "aws.stepfunctions.publishStateMachine",
                "title": "%AWS.command.stepFunctions.publishStateMachine%",
                "category": "%AWS.title%",
                "cloud9": {
                    "cn": {
                        "category": "%AWS.title.cn%"
                    }
                }
            },
            {
                "command": "aws.previewStateMachine",
                "title": "%AWS.command.stepFunctions.previewStateMachine%",
                "category": "%AWS.title%",
                "icon": "$(aws-stepfunctions-preview)",
                "cloud9": {
                    "cn": {
                        "category": "%AWS.title.cn%"
                    }
                }
            },
            {
                "command": "aws.cdk.renderStateMachineGraph",
                "title": "%AWS.command.cdk.previewStateMachine%",
                "category": "AWS",
                "icon": "$(aws-stepfunctions-preview)"
            },
            {
                "command": "aws.aboutToolkit",
                "title": "%AWS.command.aboutToolkit%",
                "category": "%AWS.title%"
            },
            {
                "command": "aws.cwl.viewLogStream",
                "title": "%AWS.command.viewLogStream%",
                "category": "%AWS.title%",
                "cloud9": {
                    "cn": {
                        "category": "%AWS.title.cn%"
                    }
                }
            },
            {
                "command": "aws.ssmDocument.createLocalDocument",
                "title": "%AWS.command.ssmDocument.createLocalDocument%",
                "category": "%AWS.title%",
                "cloud9": {
                    "cn": {
                        "category": "%AWS.title.cn%"
                    }
                }
            },
            {
                "command": "aws.ssmDocument.openLocalDocument",
                "title": "%AWS.command.ssmDocument.openLocalDocument%",
                "category": "%AWS.title%",
                "icon": "$(cloud-download)",
                "cloud9": {
                    "cn": {
                        "category": "%AWS.title.cn%"
                    }
                }
            },
            {
                "command": "aws.ssmDocument.openLocalDocumentJson",
                "title": "%AWS.command.ssmDocument.openLocalDocumentJson%",
                "category": "%AWS.title%",
                "cloud9": {
                    "cn": {
                        "category": "%AWS.title.cn%"
                    }
                }
            },
            {
                "command": "aws.ssmDocument.openLocalDocumentYaml",
                "title": "%AWS.command.ssmDocument.openLocalDocumentYaml%",
                "category": "%AWS.title%",
                "cloud9": {
                    "cn": {
                        "category": "%AWS.title.cn%"
                    }
                }
            },
            {
                "command": "aws.ssmDocument.deleteDocument",
                "title": "%AWS.command.ssmDocument.deleteDocument%",
                "category": "%AWS.title%",
                "cloud9": {
                    "cn": {
                        "category": "%AWS.title.cn%"
                    }
                }
            },
            {
                "command": "aws.ssmDocument.publishDocument",
                "title": "%AWS.command.ssmDocument.publishDocument%",
                "category": "%AWS.title%",
                "icon": "$(cloud-upload)",
                "cloud9": {
                    "cn": {
                        "category": "%AWS.title.cn%"
                    }
                }
            },
            {
                "command": "aws.ssmDocument.updateDocumentVersion",
                "title": "%AWS.command.ssmDocument.updateDocumentVersion%",
                "category": "%AWS.title%",
                "cloud9": {
                    "cn": {
                        "category": "%AWS.title.cn%"
                    }
                }
            },
            {
                "command": "aws.copyLogResource",
                "title": "%AWS.command.copyLogResource%",
                "category": "%AWS.title%",
                "icon": "$(files)",
                "cloud9": {
                    "cn": {
                        "category": "%AWS.title.cn%"
                    }
                }
            },
            {
                "command": "aws.cwl.searchLogGroup",
                "title": "%AWS.command.cloudWatchLogs.searchLogGroup%",
                "category": "%AWS.title%",
                "icon": "$(search-view-icon)",
                "cloud9": {
                    "cn": {
                        "category": "%AWS.title.cn%"
                    }
                }
            },
            {
                "command": "aws.saveCurrentLogDataContent",
                "title": "%AWS.command.saveCurrentLogDataContent%",
                "category": "%AWS.title%",
                "icon": "$(save)",
                "cloud9": {
                    "cn": {
                        "category": "%AWS.title.cn%"
                    }
                }
            },
            {
                "command": "aws.cwl.changeFilterPattern",
                "title": "%AWS.command.cwl.changeFilterPattern%",
                "category": "%AWS.title%",
                "icon": "$(search-view-icon)",
                "cloud9": {
                    "cn": {
                        "category": "%AWS.title.cn%"
                    }
                }
            },
            {
                "command": "aws.cwl.changeTimeFilter",
                "title": "%AWS.command.cwl.changeTimeFilter%",
                "category": "%AWS.title%",
                "icon": "$(calendar)",
                "cloud9": {
                    "cn": {
                        "category": "%AWS.title.cn%"
                    }
                }
            },
            {
                "command": "aws.addSamDebugConfig",
                "title": "%AWS.command.addSamDebugConfig%",
                "category": "%AWS.title%",
                "cloud9": {
                    "cn": {
                        "category": "%AWS.title.cn%"
                    }
                }
            },
            {
                "command": "aws.toggleSamCodeLenses",
                "title": "%AWS.command.toggleSamCodeLenses%",
                "category": "%AWS.title%",
                "cloud9": {
                    "cn": {
                        "category": "%AWS.title.cn%"
                    }
                }
            },
            {
                "command": "aws.ecs.runCommandInContainer",
                "title": "%AWS.ecs.runCommandInContainer%",
                "category": "%AWS.title%",
                "enablement": "viewItem == awsEcsContainerNodeExecEnabled",
                "cloud9": {
                    "cn": {
                        "category": "%AWS.title.cn%"
                    }
                }
            },
            {
                "command": "aws.ecs.openTaskInTerminal",
                "title": "%AWS.ecs.openTaskInTerminal%",
                "category": "%AWS.title%",
                "enablement": "viewItem == awsEcsContainerNodeExecEnabled",
                "cloud9": {
                    "cn": {
                        "category": "%AWS.title.cn%"
                    }
                }
            },
            {
                "command": "aws.ecs.enableEcsExec",
                "title": "%AWS.ecs.enableEcsExec%",
                "category": "%AWS.title%",
                "cloud9": {
                    "cn": {
                        "category": "%AWS.title.cn%"
                    }
                }
            },
            {
                "command": "aws.ecs.viewDocumentation",
                "title": "%AWS.generic.viewDocs%",
                "category": "%AWS.title%",
                "cloud9": {
                    "cn": {
                        "category": "%AWS.title.cn%"
                    }
                }
            },
            {
                "command": "aws.resources.copyIdentifier",
                "title": "%AWS.command.resources.copyIdentifier%",
                "category": "%AWS.title%",
                "cloud9": {
                    "cn": {
                        "category": "%AWS.title.cn%"
                    }
                }
            },
            {
                "command": "aws.resources.openResourcePreview",
                "title": "%AWS.generic.preview%",
                "category": "%AWS.title%",
                "icon": "$(open-preview)",
                "cloud9": {
                    "cn": {
                        "category": "%AWS.title.cn%"
                    }
                }
            },
            {
                "command": "aws.resources.createResource",
                "title": "%AWS.generic.create%",
                "category": "%AWS.title%",
                "icon": "$(add)",
                "cloud9": {
                    "cn": {
                        "category": "%AWS.title.cn%"
                    }
                }
            },
            {
                "command": "aws.resources.deleteResource",
                "title": "%AWS.generic.promptDelete%",
                "category": "%AWS.title%",
                "cloud9": {
                    "cn": {
                        "category": "%AWS.title.cn%"
                    }
                }
            },
            {
                "command": "aws.resources.updateResource",
                "title": "%AWS.generic.promptUpdate%",
                "category": "%AWS.title%",
                "icon": "$(pencil)",
                "cloud9": {
                    "cn": {
                        "category": "%AWS.title.cn%"
                    }
                }
            },
            {
                "command": "aws.resources.updateResourceInline",
                "title": "%AWS.generic.promptUpdate%",
                "category": "%AWS.title%",
                "icon": "$(pencil)",
                "cloud9": {
                    "cn": {
                        "category": "%AWS.title.cn%"
                    }
                }
            },
            {
                "command": "aws.resources.saveResource",
                "title": "%AWS.generic.save%",
                "category": "%AWS.title%",
                "icon": "$(save)",
                "cloud9": {
                    "cn": {
                        "category": "%AWS.title.cn%"
                    }
                }
            },
            {
                "command": "aws.resources.closeResource",
                "title": "%AWS.generic.close%",
                "category": "%AWS.title%",
                "icon": "$(close)",
                "cloud9": {
                    "cn": {
                        "category": "%AWS.title.cn%"
                    }
                }
            },
            {
                "command": "aws.resources.viewDocs",
                "title": "%AWS.generic.viewDocs%",
                "category": "%AWS.title%",
                "icon": "$(book)",
                "cloud9": {
                    "cn": {
                        "category": "%AWS.title.cn%"
                    }
                }
            },
            {
                "command": "aws.resources.configure",
                "title": "%AWS.command.resources.configure%",
                "category": "%AWS.title%",
                "icon": "$(gear)",
                "cloud9": {
                    "cn": {
                        "category": "%AWS.title.cn%"
                    }
                }
            },
            {
                "command": "aws.apprunner.createService",
                "title": "%AWS.command.apprunner.createService%",
                "category": "%AWS.title%",
                "cloud9": {
                    "cn": {
                        "category": "%AWS.title.cn%"
                    }
                }
            },
            {
                "command": "aws.ecs.disableEcsExec",
                "title": "%AWS.ecs.disableEcsExec%",
                "category": "%AWS.title%",
                "cloud9": {
                    "cn": {
                        "category": "%AWS.title.cn%"
                    }
                }
            },
            {
                "command": "aws.apprunner.createServiceFromEcr",
                "title": "%AWS.command.apprunner.createServiceFromEcr%",
                "category": "%AWS.title%",
                "cloud9": {
                    "cn": {
                        "category": "%AWS.title.cn%"
                    }
                }
            },
            {
                "command": "aws.apprunner.pauseService",
                "title": "%AWS.command.apprunner.pauseService%",
                "category": "%AWS.title%",
                "cloud9": {
                    "cn": {
                        "category": "%AWS.title.cn%"
                    }
                }
            },
            {
                "command": "aws.apprunner.resumeService",
                "title": "%AWS.command.apprunner.resumeService%",
                "category": "AWS",
                "cloud9": {
                    "cn": {
                        "category": "%AWS.title.cn%"
                    }
                }
            },
            {
                "command": "aws.apprunner.copyServiceUrl",
                "title": "%AWS.command.apprunner.copyServiceUrl%",
                "category": "%AWS.title%",
                "cloud9": {
                    "cn": {
                        "category": "%AWS.title.cn%"
                    }
                }
            },
            {
                "command": "aws.apprunner.open",
                "title": "%AWS.command.apprunner.open%",
                "category": "%AWS.title%",
                "cloud9": {
                    "cn": {
                        "category": "%AWS.title.cn%"
                    }
                }
            },
            {
                "command": "aws.apprunner.deleteService",
                "title": "%AWS.generic.promptDelete%",
                "category": "%AWS.title%",
                "cloud9": {
                    "cn": {
                        "category": "%AWS.title.cn%"
                    }
                }
            },
            {
                "command": "aws.apprunner.startDeployment",
                "title": "%AWS.command.apprunner.startDeployment%",
                "category": "%AWS.title%",
                "cloud9": {
                    "cn": {
                        "category": "%AWS.title.cn%"
                    }
                }
            },
            {
                "command": "aws.cloudFormation.newTemplate",
                "title": "%AWS.command.cloudFormation.newTemplate%",
                "category": "%AWS.title%",
                "cloud9": {
                    "cn": {
                        "category": "%AWS.title.cn%"
                    }
                }
            },
            {
                "command": "aws.sam.newTemplate",
                "title": "%AWS.command.sam.newTemplate%",
                "category": "%AWS.title%",
                "cloud9": {
                    "cn": {
                        "category": "%AWS.title.cn%"
                    }
                }
            },
            {
                "command": "aws.samcli.sync",
                "title": "%AWS.command.samcli.sync%",
                "category": "%AWS.title%"
            },
            {
                "command": "aws.codeWhisperer",
                "title": "%AWS.command.codewhisperer.title%",
                "category": "%AWS.title%"
            },
            {
                "command": "aws.codeWhisperer.configure",
                "title": "%AWS.command.codewhisperer.configure%",
                "category": "%AWS.title%",
                "icon": "$(gear)",
                "cloud9": {
                    "cn": {
                        "category": "%AWS.title.cn%"
                    }
                }
            },
            {
                "command": "aws.codeWhisperer.introduction",
                "title": "%AWS.command.codewhisperer.introduction%",
                "category": "%AWS.title%",
                "icon": "$(question)",
                "cloud9": {
                    "cn": {
                        "category": "%AWS.title.cn%"
                    }
                }
            },
            {
                "command": "aws.codeWhisperer.removeConnection",
                "title": "%AWS.command.codewhisperer.removeConnection%",
                "category": "%AWS.title%",
                "icon": "$(debug-disconnect)"
            },
            {
                "command": "aws.dev.openMenu",
                "title": "Open Developer Menu",
                "category": "AWS (Developer)",
                "enablement": "aws.isDevMode"
            },
            {
                "command": "Mynah.show",
                "title": "Show Mynah Search",
                "category": "Mynah",
                "icon": {
                    "light": "resources/icons/aws/mynah/MynahIconBlack.svg",
                    "dark": "resources/icons/aws/mynah//MynahIconWhite.svg"
                }
            }
        ],
        "jsonValidation": [
            {
                "fileMatch": ".aws/templates.json",
                "url": "./dist/src/templates/templates.json"
            },
            {
                "fileMatch": "*ecs-task-def.json",
                "url": "https://ecs-intellisense.s3-us-west-2.amazonaws.com/task-definition/schema.json"
            }
        ],
        "languages": [
            {
                "id": "asl",
                "extensions": [
                    ".asl.json",
                    ".asl"
                ],
                "aliases": [
                    "Amazon States Language"
                ]
            },
            {
                "id": "asl-yaml",
                "aliases": [
                    "Amazon States Language (YAML)"
                ],
                "extensions": [
                    ".asl.yaml",
                    ".asl.yml"
                ]
            },
            {
                "id": "ssm-json",
                "extensions": [
                    ".ssm.json"
                ],
                "aliases": [
                    "AWS Systems Manager Document (JSON)"
                ]
            },
            {
                "id": "ssm-yaml",
                "extensions": [
                    ".ssm.yaml",
                    ".ssm.yml"
                ],
                "aliases": [
                    "AWS Systems Manager Document (YAML)"
                ]
            }
        ],
        "keybindings": [
            {
                "command": "aws.previewStateMachine",
                "key": "ctrl+shift+v",
                "mac": "cmd+shift+v",
                "when": "editorTextFocus && editorLangId == asl || editorTextFocus && editorLangId == asl-yaml"
            },
            {
                "command": "aws.codeWhisperer",
                "key": "alt+c",
                "mac": "alt+c",
                "when": "editorTextFocus && CODEWHISPERER_ENABLED"
            },
            {
                "command": "aws.codeWhisperer.rejectCodeSuggestion",
                "key": "escape",
                "mac": "escape",
                "when": "inlineSuggestionVisible && !editorReadonly && CODEWHISPERER_ENABLED"
            },
            {
                "key": "right",
                "command": "editor.action.inlineSuggest.showNext",
                "when": "inlineSuggestionVisible && !editorReadonly && CODEWHISPERER_ENABLED"
            },
            {
                "key": "left",
                "command": "editor.action.inlineSuggest.showPrevious",
                "when": "inlineSuggestionVisible && !editorReadonly && CODEWHISPERER_ENABLED"
            },
            {
                "command": "Mynah.show",
                "key": "ctrl+m",
                "mac": "cmd+m",
                "args": "{\"inputTrigger\": \"KEYBOARD\"}"
            }
        ],
        "grammars": [
            {
                "language": "asl",
                "scopeName": "source.asl",
                "path": "./syntaxes/ASL.tmLanguage"
            },
            {
                "language": "asl-yaml",
                "scopeName": "source.asl.yaml",
                "path": "./syntaxes/asl-yaml.tmLanguage.json"
            },
            {
                "language": "ssm-json",
                "scopeName": "source.ssmjson",
                "path": "./syntaxes/SSMJSON.tmLanguage"
            },
            {
                "language": "ssm-yaml",
                "scopeName": "source.ssmyaml",
                "path": "./syntaxes/SSMYAML.tmLanguage"
            }
        ],
        "resourceLabelFormatters": [
            {
                "scheme": "aws-cwl",
                "formatting": {
                    "label": "${path}",
                    "separator": "/"
                }
            },
            {
                "scheme": "s3*",
                "formatting": {
                    "label": "[S3] ${path}",
                    "separator": "/"
                }
            }
        ],
        "walkthroughs": [],
        "icons": {
            "aws-apprunner-service": {
                "description": "AWS Contributed Icon",
                "default": {
                    "fontPath": "./resources/fonts/aws-toolkit-icons.woff",
                    "fontCharacter": "\\f1aa"
                }
            },
            "aws-cdk-logo": {
                "description": "AWS Contributed Icon",
                "default": {
                    "fontPath": "./resources/fonts/aws-toolkit-icons.woff",
                    "fontCharacter": "\\f1ab"
                }
            },
            "aws-cloudformation-stack": {
                "description": "AWS Contributed Icon",
                "default": {
                    "fontPath": "./resources/fonts/aws-toolkit-icons.woff",
                    "fontCharacter": "\\f1ac"
                }
            },
            "aws-cloudwatch-log-group": {
                "description": "AWS Contributed Icon",
                "default": {
                    "fontPath": "./resources/fonts/aws-toolkit-icons.woff",
                    "fontCharacter": "\\f1ad"
                }
            },
            "aws-codecatalyst-logo": {
                "description": "AWS Contributed Icon",
                "default": {
                    "fontPath": "./resources/fonts/aws-toolkit-icons.woff",
                    "fontCharacter": "\\f1ae"
                }
            },
            "aws-ecr-registry": {
                "description": "AWS Contributed Icon",
                "default": {
                    "fontPath": "./resources/fonts/aws-toolkit-icons.woff",
                    "fontCharacter": "\\f1af"
                }
            },
            "aws-ecs-cluster": {
                "description": "AWS Contributed Icon",
                "default": {
                    "fontPath": "./resources/fonts/aws-toolkit-icons.woff",
                    "fontCharacter": "\\f1b0"
                }
            },
            "aws-ecs-container": {
                "description": "AWS Contributed Icon",
                "default": {
                    "fontPath": "./resources/fonts/aws-toolkit-icons.woff",
                    "fontCharacter": "\\f1b1"
                }
            },
            "aws-ecs-service": {
                "description": "AWS Contributed Icon",
                "default": {
                    "fontPath": "./resources/fonts/aws-toolkit-icons.woff",
                    "fontCharacter": "\\f1b2"
                }
            },
            "aws-generic-attach-file": {
                "description": "AWS Contributed Icon",
                "default": {
                    "fontPath": "./resources/fonts/aws-toolkit-icons.woff",
                    "fontCharacter": "\\f1b3"
                }
            },
            "aws-iot-certificate": {
                "description": "AWS Contributed Icon",
                "default": {
                    "fontPath": "./resources/fonts/aws-toolkit-icons.woff",
                    "fontCharacter": "\\f1b4"
                }
            },
            "aws-iot-policy": {
                "description": "AWS Contributed Icon",
                "default": {
                    "fontPath": "./resources/fonts/aws-toolkit-icons.woff",
                    "fontCharacter": "\\f1b5"
                }
            },
            "aws-iot-thing": {
                "description": "AWS Contributed Icon",
                "default": {
                    "fontPath": "./resources/fonts/aws-toolkit-icons.woff",
                    "fontCharacter": "\\f1b6"
                }
            },
            "aws-lambda-function": {
                "description": "AWS Contributed Icon",
                "default": {
                    "fontPath": "./resources/fonts/aws-toolkit-icons.woff",
                    "fontCharacter": "\\f1b7"
                }
            },
            "aws-mynah-MynahIconBlack": {
                "description": "AWS Contributed Icon",
                "default": {
                    "fontPath": "./resources/fonts/aws-toolkit-icons.woff",
                    "fontCharacter": "\\f1b8"
                }
            },
            "aws-mynah-MynahIconWhite": {
                "description": "AWS Contributed Icon",
                "default": {
                    "fontPath": "./resources/fonts/aws-toolkit-icons.woff",
                    "fontCharacter": "\\f1b9"
                }
            },
            "aws-mynah-logo": {
                "description": "AWS Contributed Icon",
                "default": {
                    "fontPath": "./resources/fonts/aws-toolkit-icons.woff",
                    "fontCharacter": "\\f1ba"
                }
            },
            "aws-s3-bucket": {
                "description": "AWS Contributed Icon",
                "default": {
                    "fontPath": "./resources/fonts/aws-toolkit-icons.woff",
                    "fontCharacter": "\\f1bb"
                }
            },
            "aws-s3-create-bucket": {
                "description": "AWS Contributed Icon",
                "default": {
                    "fontPath": "./resources/fonts/aws-toolkit-icons.woff",
                    "fontCharacter": "\\f1bc"
                }
            },
            "aws-schemas-registry": {
                "description": "AWS Contributed Icon",
                "default": {
                    "fontPath": "./resources/fonts/aws-toolkit-icons.woff",
                    "fontCharacter": "\\f1bd"
                }
            },
            "aws-schemas-schema": {
                "description": "AWS Contributed Icon",
                "default": {
                    "fontPath": "./resources/fonts/aws-toolkit-icons.woff",
                    "fontCharacter": "\\f1be"
                }
            },
            "aws-stepfunctions-preview": {
                "description": "AWS Contributed Icon",
                "default": {
                    "fontPath": "./resources/fonts/aws-toolkit-icons.woff",
                    "fontCharacter": "\\f1bf"
                }
            }
        }
    },
    "scripts": {
        "prepare": "ts-node ./scripts/build/prepare.ts",
        "vscode:prepublish": "npm run clean && npm run buildScripts && webpack --mode production && npm run copyFiles -- --webpacked",
        "clean": "ts-node ./scripts/clean.ts dist",
        "reset": "npm run clean -- node_modules && npm install",
        "copyFiles": "ts-node ./scripts/build/copyFiles.ts",
        "buildScripts": "npm run generateClients && npm run generatePackage && npm run generateNonCodeFiles && npm run copyFiles",
        "buildBrowser": "npm run clean && npm run buildScripts && webpack --config webpack.browser.config.js --mode production && npm run copyFiles -- --webpacked",
        "compile": "npm run clean && npm run buildScripts && webpack --mode development && npm run copyFiles -- --webpacked",
        "watch": "npm run clean && npm run buildScripts && tsc -watch -p ./",
        "postinstall": "npm run generateTelemetry && npm run generateConfigurationAttributes",
        "testCompile": "npm run buildScripts && tsc -p ./ && npm run instrument",
        "test": "npm run testCompile && ts-node ./scripts/test/test.ts && npm run report",
        "testE2E": "npm run testCompile && ts-node ./scripts/test/testE2E.ts && npm run report",
        "testInteg": "npm run testCompile && ts-node ./scripts/test/testInteg.ts && npm run report",
        "lint": "ts-node ./scripts/lint/testLint.ts",
        "lintfix": "eslint -c .eslintrc.js --fix --ext .ts .",
        "package": "ts-node ./scripts/build/package.ts",
        "install-plugin": "vsce package -o aws-toolkit-vscode-test.vsix && code --install-extension aws-toolkit-vscode-test.vsix",
        "generateClients": "ts-node ./scripts/build/generateServiceClient.ts ",
        "generatePackage": "ts-node ./scripts/build/generateIcons.ts",
        "generateTelemetry": "node node_modules/@aws-toolkits/telemetry/lib/generateTelemetry.js --extraInput=src/shared/telemetry/vscodeTelemetry.json --output=src/shared/telemetry/telemetry.gen.ts",
        "generateNonCodeFiles": "ts-node ./scripts/build/generateNonCodeFiles.ts",
        "generateConfigurationAttributes": "ts-node ./scripts/build/generateConfigurationAttributes.ts",
        "newChange": "ts-node ./scripts/newChange.ts",
        "createRelease": "ts-node ./scripts/build/createRelease.ts",
        "serve": "webpack serve --config-name vue-hmr --mode development",
        "instrument": "nyc instrument --in-place ./dist/src",
        "report": "nyc report --reporter=html --reporter=json"
    },
    "devDependencies": {
        "@aws-toolkits/telemetry": "^1.0.136",
        "@aws/fully-qualified-names": "^2.1.1",
        "@aws-sdk/types": "^3.13.1",
        "@cspotcode/source-map-support": "^0.8.1",
        "@sinonjs/fake-timers": "^10.0.2",
        "@types/adm-zip": "^0.4.34",
        "@types/async-lock": "^1.4.0",
        "@types/bytes": "^3.1.0",
        "@types/circular-dependency-plugin": "^5.0.5",
        "@types/cross-spawn": "^6.0.0",
        "@types/fs-extra": "^9.0.11",
        "@types/glob": "^7.1.1",
        "@types/js-yaml": "^4.0.5",
        "@types/lodash": "^4.14.180",
        "@types/marked": "^5.0.0",
        "@types/mime-types": "^2.1.1",
        "@types/mocha": "^10.0.0",
        "@types/node": "^14.18.5",
        "@types/prismjs": "^1.26.0",
        "@types/readline-sync": "^1.4.3",
        "@types/sanitize-html": "2.3.1",
        "@types/semver": "^7.5.0",
        "@types/sinon": "^10.0.5",
        "@types/sinonjs__fake-timers": "^8.1.2",
        "@types/tcp-port-used": "^1.0.1",
        "@types/uuid": "^9.0.1",
        "@types/vscode": "^1.65.0",
        "@types/vscode-webview": "^1.57.1",
        "@types/xml2js": "^0.4.11",
        "@typescript-eslint/eslint-plugin": "^5.59.0",
        "@typescript-eslint/parser": "^5.59.1",
        "@vscode/codicons": "^0.0.33",
        "@vscode/test-electron": "^2.3.4",
        "@vscode/vsce": "^2.19.0",
        "@vue/compiler-sfc": "^3.3.2",
        "circular-dependency-plugin": "^5.2.2",
        "css-loader": "^6.7.3",
        "esbuild-loader": "2.20.0",
        "eslint": "^8.26.0",
        "eslint-config-prettier": "8.8",
        "eslint-plugin-header": "^3.1.1",
        "eslint-plugin-no-null": "^1.0.2",
        "glob": "^7.1.7",
        "husky": "^7.0.2",
        "json-schema-to-typescript": "^13.0.2",
        "marked": "^5.0.4",
        "mocha": "^10.1.0",
        "mocha-junit-reporter": "^2.2.0",
        "mocha-multi-reporters": "^1.5.1",
        "nyc": "^15.1.0",
        "prettier": "^2.8.8",
        "prettier-plugin-sh": "^0.12.8",
        "pretty-quick": "^3.1.3",
        "readline-sync": "^1.4.9",
        "sass": "^1.49.8",
        "sass-loader": "^12.6.0",
        "sinon": "^14.0.0",
        "style-loader": "^3.3.1",
        "ts-mockito": "^2.5.0",
        "ts-node": "^10.9.1",
        "umd-compat-loader": "^2.1.2",
        "vscode-nls-dev": "^4.0.4",
        "vue-loader": "^17.2.2",
        "vue-style-loader": "^4.1.3",
        "webfont": "^11.2.26",
        "webpack": "^5.83.0",
        "webpack-cli": "^4.9.1",
        "webpack-dev-server": "^4.15.1"
    },
    "dependencies": {
        "@aws-sdk/client-cognito-identity": "3.46.0",
        "@aws-sdk/client-sso": "^3.342.0",
        "@aws-sdk/client-sso-oidc": "^3.181.0",
        "@aws-sdk/credential-provider-ini": "3.46.0",
        "@aws-sdk/credential-provider-process": "^3.15.0",
        "@aws-sdk/credential-provider-sso": "^3.345.0",
        "@aws-sdk/credential-providers": "^3.46.0",
        "@aws-sdk/smithy-client": "^3.46.0",
        "@aws-sdk/util-arn-parser": "^3.46.0",
        "@aws/mynah-ui": "1.4.0",
        "@iarna/toml": "^2.2.5",
        "@vscode/debugprotocol": "^1.57.0",
        "adm-zip": "^0.5.10",
        "amazon-states-language-service": "^1.10.0",
        "async-lock": "^1.4.0",
        "aws-sdk": "^2.1384.0",
        "aws-ssm-document-language-service": "^1.0.0",
        "bytes": "^3.1.2",
        "cross-spawn": "^7.0.3",
        "fast-json-patch": "^3.1.1",
        "fs-extra": "^10.0.1",
        "got": "^11.8.5",
        "i18n-ts": "^1.0.5",
        "immutable": "^4.3.0",
        "js-yaml": "^4.1.0",
        "jsonc-parser": "^3.2.0",
        "lodash": "^4.17.21",
        "mime-types": "^2.1.32",
        "moment": "^2.29.4",
        "portfinder": "^1.0.32",
<<<<<<< HEAD
        "sanitize-html": "^2.3.3",
        "semver": "^7.5.2",
=======
        "semver": "^7.5.4",
>>>>>>> ff586ad4
        "strip-ansi": "^5.2.0",
        "tcp-port-used": "^1.0.1",
        "typescript": "^5.0.4",
        "uuid": "^9.0.0",
        "vscode-languageclient": "^6.1.4",
        "vscode-languageserver": "^6.1.1",
        "vscode-languageserver-protocol": "^3.15.3",
        "vscode-languageserver-textdocument": "^1.0.3",
        "vscode-nls": "^5.2.0",
        "vue": "^3.2.31",
        "web-tree-sitter": "^0.20.7",
        "winston": "^3.7.1",
        "winston-transport": "^4.5.0",
        "xml2js": "^0.6.0",
        "yaml": "^1.9.2",
        "yaml-cfn": "^0.3.2"
    },
    "prettier": {
        "printWidth": 120,
        "trailingComma": "es5",
        "tabWidth": 4,
        "singleQuote": true,
        "semi": false,
        "bracketSpacing": true,
        "arrowParens": "avoid",
        "endOfLine": "lf"
    },
    "workspaces": [
        "src/browser"
    ]
}<|MERGE_RESOLUTION|>--- conflicted
+++ resolved
@@ -1,14 +1,8 @@
 {
     "name": "aws-toolkit-vscode",
-<<<<<<< HEAD
-    "displayName": "AWS Toolkit (Mynah Beta)",
-    "description": "Including support for CodeWhisperer, CodeCatalyst, Lambda, S3, CloudWatch Logs, and many other services",
-    "version": "1.85.0-SNAPSHOT",
-=======
     "displayName": "AWS Toolkit",
     "description": "Including CodeWhisperer, CodeCatalyst, and support for Lambda, S3, CloudWatch Logs, and many other services",
     "version": "1.86.0-SNAPSHOT",
->>>>>>> ff586ad4
     "extensionKind": [
         "workspace"
     ],
@@ -3744,12 +3738,8 @@
         "mime-types": "^2.1.32",
         "moment": "^2.29.4",
         "portfinder": "^1.0.32",
-<<<<<<< HEAD
         "sanitize-html": "^2.3.3",
-        "semver": "^7.5.2",
-=======
         "semver": "^7.5.4",
->>>>>>> ff586ad4
         "strip-ansi": "^5.2.0",
         "tcp-port-used": "^1.0.1",
         "typescript": "^5.0.4",
