/*!
 * Copyright Amazon.com, Inc. or its affiliates. All Rights Reserved.
 * SPDX-License-Identifier: Apache-2.0
 *
 * This module sets up the necessary components
 * for the webview to be shown.
 */
import globals from '../../../shared/extensionGlobals'
import { getIdeProperties, isCloud9 } from '../../../shared/extensionUtilities'
import { VueWebview } from '../../../webviews/main'
import * as vscode from 'vscode'
import {
    CredentialsData,
    CredentialsKey,
    SectionName,
    StaticProfile,
    StaticProfileKeyErrorMessage,
} from '../../credentials/types'
import { Auth } from '../../auth'
import { getCredentialFormatError, getCredentialsErrors } from '../../credentials/validation'
import { profileExists } from '../../credentials/sharedCredentials'
import { getLogger } from '../../../shared/logger'
import { AuthUtil as CodeWhispererAuth } from '../../../codewhisperer/util/authUtil'
import { CodeCatalystAuthenticationProvider } from '../../../codecatalyst/auth'
import { ToolkitError } from '../../../shared/errors'
import {
    Connection,
    SsoConnection,
    createSsoProfile,
    isBuilderIdConnection,
    isIamConnection,
    isSsoConnection,
} from '../../connection'
import {
    tryAddCredentials,
    signout,
    showRegionPrompter,
    promptAndUseConnection,
    ExtensionUse,
    addConnection,
} from '../../utils'
import { Region } from '../../../shared/regions/endpoints'
import { CancellationError } from '../../../shared/utilities/timeoutUtils'
import { validateSsoUrl, validateSsoUrlFormat } from '../../sso/validation'
import { debounce } from '../../../shared/utilities/functionUtils'
import { AuthError, ServiceItemId, isServiceItemId, userCancelled } from './types'
import { awsIdSignIn, showCodeWhispererConnectionPrompt } from '../../../codewhisperer/util/showSsoPrompt'
import { connectToEnterpriseSso } from '../../../codewhisperer/util/getStartUrl'
import { trustedDomainCancellation } from '../../sso/model'
import { FeatureId, CredentialSourceId, Result, telemetry } from '../../../shared/telemetry/telemetry'
import { AuthFormId, isBuilderIdAuth } from './authForms/types'
import { handleWebviewError } from '../../../webviews/server'
import { amazonQChatSource, cwQuickPickSource, cwTreeNodeSource } from '../../../codewhisperer/commands/types'
import { Commands, VsCodeCommandArg, placeholder, vscodeComponent } from '../../../shared/vscode/commands2'

export class AuthWebview extends VueWebview {
    public override id: string = 'authWebview'
    public override source: string = 'src/auth/ui/vue/index.js'
    public readonly onDidConnectionUpdate = new vscode.EventEmitter<undefined>()
    /** If the backend needs to tell the frontend to select/show a specific service to the user */
    public readonly onDidSelectService = new vscode.EventEmitter<ServiceItemId>()

    constructor(private readonly codeCatalystAuth: CodeCatalystAuthenticationProvider) {
        super()
    }

    async getProfileNameError(profileName?: SectionName, required = true): Promise<string | undefined> {
        if (!profileName) {
            if (required) {
                return 'Profile name is required'
            }
            return
        }

        if (await profileExists(profileName)) {
            return 'Profile name already exists'
        }
    }

    getCredentialFormatError(key: CredentialsKey, value: string | undefined): string | undefined {
        return getCredentialFormatError(key, value)
    }

    getCredentialsSubmissionErrors(data: CredentialsData): CredentialsData | undefined {
        return getCredentialsErrors(data)
    }

    /**
     * @returns true if successfully added credentials
     */
    async trySubmitCredentials(profileName: SectionName, data: StaticProfile): Promise<boolean> {
        try {
            await tryAddCredentials(profileName, data, true)
            return true
        } catch (e) {
            getLogger().error('Failed submitting credentials', e)
            return false
        }
    }

    /**
     * Returns true if any credentials are found, including those discovered from SSO service API.
     */
    async isCredentialExists(): Promise<boolean> {
        return (await Auth.instance.listAndTraverseConnections().promise()).find(isIamConnection) !== undefined
    }

    isCredentialConnected(): boolean {
        const conn = Auth.instance.activeConnection

        if (!conn) {
            return false
        }
        // Maybe need to use SecondaryAuth registerAuthListener()
        /**
         *
         * When a Builder ID is active and cred is not, the BID is
         * the main active connection. BID's are saveable and checked
         * by registerAuthListenter().
         *
         * What this means is that when creds are activated they become
         * the main Auth.instance.activeConnection and BID is a secondary
         * one.
         *
         * TODO: Show the quickpick and tell them to pick a credentials
         * connection to use.
         *
         */
        return conn.type === 'iam' && conn.state === 'valid'
    }

    async getAuthenticatedCredentialsError(data: StaticProfile): Promise<StaticProfileKeyErrorMessage | undefined> {
        return Auth.instance.authenticateData(data)
    }

    editCredentialsFile() {
        return globals.awsContextCommands.onCommandEditCredentials()
    }

    async startCodeWhispererBuilderIdSetup(): Promise<AuthError | undefined> {
        return this.ssoSetup('startCodeWhispererBuilderIdSetup', () => awsIdSignIn())
    }

    async startCodeCatalystBuilderIdSetup(): Promise<AuthError | undefined> {
        return this.ssoSetup('startCodeCatalystBuilderIdSetup', () => this.codeCatalystAuth.connectToAwsBuilderId())
    }

    async startCodeCatalystIdentityCenterSetup(startUrl: string, regionId: Region['id']) {
        return this.ssoSetup('startCodeCatalystIdentityCenterSetup', () => {
            return this.codeCatalystAuth.connectToEnterpriseSso(startUrl, regionId)
        })
    }

    isCodeWhispererBuilderIdConnected(): boolean {
        return CodeWhispererAuth.instance.isBuilderIdInUse() && CodeWhispererAuth.instance.isConnectionValid()
    }

    isCodeCatalystBuilderIdConnected(): boolean {
        return this.codeCatalystAuth.isBuilderIdInUse() && this.codeCatalystAuth.isConnectionValid()
    }

    async signoutBuilderId(): Promise<void> {
        const builderIdConn = (await Auth.instance.listConnections()).find(isBuilderIdConnection)
        // this will fire events to signal the secondary auths
        await signout(Auth.instance, builderIdConn)
    }

    async showResourceExplorer(): Promise<void> {
        vscode.commands.executeCommand('aws.explorer.focus')
    }

    async showCodeWhispererView(): Promise<void> {
        vscode.commands.executeCommand('aws.codewhisperer.focus')
    }

    async showCodeCatalystNode(): Promise<void> {
        vscode.commands.executeCommand('aws.codecatalyst.maybeFocus')
    }

    async getIdentityCenterRegion(): Promise<Region | undefined> {
        try {
            return await showRegionPrompter()
        } catch (e) {
            if (CancellationError.isUserCancelled(e)) {
                return undefined
            }
            throw e
        }
    }

    /**
     * Creates an Identity Center connection but does not 'use' it.
     */
    async createIdentityCenterConnection(startUrl: string, regionId: Region['id']): Promise<AuthError | undefined> {
        const setupFunc = async () => {
            const ssoProfile = createSsoProfile(startUrl, regionId)
            await Auth.instance.createConnection(ssoProfile)
        }
        return this.ssoSetup('createIdentityCenterConnection', setupFunc)
    }

    /**
     * Sets up the CW Identity Center connection.
     */
    async startCWIdentityCenterSetup(startUrl: string, regionId: Region['id']) {
        const setupFunc = () => {
            return connectToEnterpriseSso(startUrl, regionId)
        }
        return this.ssoSetup('startCWIdentityCenterSetup', setupFunc)
    }

    /**
     * This wraps the execution of the given setupFunc() and handles common errors from the SSO setup process.
     *
     * @param methodName A value that will help identify which high level function called this method.
     * @param setupFunc The function which will be executed in a try/catch so that we can handle common errors.
     * @returns
     */
    private async ssoSetup(methodName: string, setupFunc: () => Promise<any>): Promise<AuthError | undefined> {
        try {
            await setupFunc()
            return
        } catch (e) {
            if (
                CancellationError.isUserCancelled(e) ||
                (e instanceof ToolkitError && (CancellationError.isUserCancelled(e.cause) || e.cancelled === true))
            ) {
                return { id: userCancelled, text: 'Setup cancelled.' }
            }

            if (
                e instanceof ToolkitError &&
                (e.code === trustedDomainCancellation || e.cause?.name === trustedDomainCancellation)
            ) {
                return {
                    id: 'trustedDomainCancellation',
                    text: `Must 'Open' or 'Configure Trusted Domains', unless you cancelled.`,
                }
            }

            const invalidRequestException = 'InvalidRequestException'
            if (
                (e instanceof Error && e.name === invalidRequestException) ||
                (e instanceof ToolkitError && e.cause?.name === invalidRequestException)
            ) {
                return { id: 'badStartUrl', text: `Connection failed. Please verify your start URL.` }
            }

            // If SSO setup fails we want to be able to show the user an error in the UI, due to this we cannot
            // throw an error here. So instead this will additionally show an error message that provides more
            // detailed information.
            handleWebviewError(e, this.id, methodName)

            return { id: 'defaultFailure', text: 'Failed to setup.' }
        }
    }

    /**
     * Checks if a non-BuilderId Identity Center connection exists, it
     * does not have to be active.
     */
    async isIdentityCenterExists(): Promise<boolean> {
        const nonBuilderIdSsoConns = (await Auth.instance.listConnections()).find(conn =>
            this.isNonBuilderIdSsoConnection(conn)
        )
        return nonBuilderIdSsoConns !== undefined
    }

    isCodeWhispererIdentityCenterConnected(): boolean {
        return CodeWhispererAuth.instance.isEnterpriseSsoInUse() && CodeWhispererAuth.instance.isConnectionValid()
    }

    isCodeCatalystIdentityCenterConnected(): boolean {
        return this.codeCatalystAuth.isEnterpriseSsoInUse() && this.codeCatalystAuth.isConnectionValid()
    }

    async signoutCWIdentityCenter(): Promise<void> {
        const activeConn = CodeWhispererAuth.instance.isEnterpriseSsoInUse()
            ? CodeWhispererAuth.instance.conn
            : undefined
        if (!activeConn) {
            // At this point CW is not actively using IAM IC,
            // even if a valid IAM IC profile exists. We only
            // want to sign out if it being actively used.
            getLogger().warn('authWebview: Attempted to signout of CW identity center when it was not being used')
            return
        }

        await CodeWhispererAuth.instance.secondaryAuth.deleteConnection()
    }

    async signoutCodeCatalystIdentityCenter(): Promise<void> {
        const activeConn = this.codeCatalystAuth.isEnterpriseSsoInUse()
            ? this.codeCatalystAuth.activeConnection
            : undefined
        if (!activeConn) {
            // At this point CC is not actively using IAM IC,
            // even if a valid IAM IC profile exists. We only
            // want to sign out if it being actively used.
            getLogger().warn(
                'authWebview: Attempted to signout of CodeCatalyst identity center when it was not being used'
            )
            return
        }

        await this.codeCatalystAuth.secondaryAuth.deleteConnection()
    }

    async signoutIdentityCenter(): Promise<void> {
        const conn = Auth.instance.activeConnection
        const activeConn = this.isNonBuilderIdSsoConnection(conn) ? conn : undefined
        if (!activeConn) {
            getLogger().warn('authWebview: Attempted to signout of identity center when it was not being used')
            return
        }

        await signout(Auth.instance, activeConn)
    }

    private isNonBuilderIdSsoConnection(conn?: Connection): conn is SsoConnection {
        return isSsoConnection(conn) && !isBuilderIdConnection(conn)
    }

    getSsoUrlError(url: string | undefined, canUrlExist: boolean = true) {
        if (!url) {
            return
        }
        if (canUrlExist) {
            // Url is allowed to already exist, so we only check the format
            return validateSsoUrlFormat(url)
        }
        return validateSsoUrl(Auth.instance, url)
    }

    /**
     * Sets up {@link onDidConnectionUpdate} to emit auth change events
     * that happen outside of the webview (eg: status bar > quickpick).
     */
    setupConnectionChangeEmitter() {
        const events = [
            this.codeCatalystAuth.onDidChangeActiveConnection,
            CodeWhispererAuth.instance.secondaryAuth.onDidChangeActiveConnection,
            Auth.instance.onDidChangeActiveConnection,
            Auth.instance.onDidChangeConnectionState,
            Auth.instance.onDidUpdateConnection,
        ]

        // The event handler in the frontend refreshes all connection statuses
        // when triggered, and multiple events can fire at the same time so we debounce.
        const debouncedFire = debounce(() => this.onDidConnectionUpdate.fire(undefined), 500)

        events.forEach(event =>
            event(() => {
                debouncedFire()
            })
        )
    }

    #initialService?: ServiceItemId

    /**
     * Sets which service will be initially shown to the user
     */
    setInitialService(id: ServiceItemId) {
        this.#initialService = id
    }

    /**
     * The method for the frontend to use to know which service it should initially
     * show the user.
     */
    getInitialService(): ServiceItemId | undefined {
        const initialService = this.#initialService
        this.#initialService = undefined // consecutive requests will not do anything
        return initialService
    }

    showConnectionQuickPick() {
        return promptAndUseConnection(Auth.instance)
    }

    isExtensionFirstUse(): boolean {
        return ExtensionUse.instance.isFirstUse()
    }

    // -------------------- Telemetry Stuff --------------------

    async getConnectionCount(): Promise<number> {
        return (await Auth.instance.listConnections()).length
    }

    /** The number of auth connections when the webview first starts. We will diff this to see if new connections were added. */
    private initialNumConnections: number | undefined

    async setInitialNumConnections() {
        this.initialNumConnections = await this.getConnectionCount()
    }

    /** This represents the cause for the webview to open, wether a certain button was clicked or it opened automatically */
    #authSource?: AuthSource

    setSource(source: AuthSource | undefined) {
        if (this.#authSource) {
            return
        }
        this.#authSource = source
    }

    getSource(): AuthSource | undefined {
        return this.#authSource
    }

    /**
     * Represents the 'unlocked' tabs/auth areas in the UI
     *
     * We use this to get a high level view of what features are enabled/unlocked
     */
    private initialConnectedAuths: Set<AuthFormId> = new Set()
    setInitialConnectedAuths(auths: AuthFormId[]) {
        this.initialConnectedAuths = new Set(auths)
    }

    #allConnectedAuths: Set<AuthFormId> | undefined
    authFormSuccess(id: AuthFormId | undefined) {
        if (!id) {
            return
        }
        this.#allConnectedAuths ??= new Set(this.initialConnectedAuths)
        this.#allConnectedAuths.add(id)
    }
    getAllConnectedAuths(): Set<AuthFormId> {
        return (this.#allConnectedAuths ??= new Set())
    }

    /**
     * This keeps track of the current auth form fields that have invalid values.
     *
     * We use this to hold on to this information since we may need it at a later time.
     */
    private previousInvalidFields: string[] | undefined
    setInvalidInputFields(fields: string[]) {
        this.previousInvalidFields = fields
    }

    /**
     * These properties represent the last auth form that we interacted with
     * that was not successfully completed.
     *
     * Eg: Builder ID for CodeWhisperer, Credentials for AWS Explorer
     */
    private previousAuthType: CredentialSourceId | undefined
    private previousFeatureType: FeatureId | undefined

    /**
     * This function is called whenever some sort of user interaction with an auth form happens in
     * the webview. This helps keeps track of the auth form that was last interacted with.
     *
     * If a user starts interacting with a new form without successfully completing the
     * 'previous' one, this this will emit a metric related to an **unsuccessful** connection
     * attempt related to the previous auth form.
     */
    async startAuthFormInteraction(featureType: FeatureId, authType: CredentialSourceId) {
        if (
            this.previousFeatureType !== undefined &&
            this.previousAuthType !== undefined &&
            (this.previousFeatureType !== featureType || this.previousAuthType !== authType)
        ) {
            // At this point a user WAS previously interacting with a different auth form
            // and started interacting with a new one (hence the different feature + auth type).
            // We can now emit the result of the previous auth form.
            await this.stopAuthFormInteraction(this.previousFeatureType, this.previousAuthType)
        }

        this.previousAuthType = authType
        this.previousFeatureType = featureType
    }

    /**
     * The metric for when an auth form that was unsuccessfully interacted with is
     * done being interacted with
     */
    private async stopAuthFormInteraction(featureType: FeatureId, authType: CredentialSourceId) {
        if (
            this.#previousFailedAuth &&
            this.#previousFailedAuth.featureType === featureType &&
            this.#previousFailedAuth.authType === authType
        ) {
            // The form we are ending interaction with had failed connection attempts. We will count this as a failure.
            await this.emitAuthAttempt({
                authType,
                featureType,
                result: 'Failed',
                reason: this.#previousFailedAuth.reason,
                invalidFields: this.#previousFailedAuth.invalidInputFields,
                attempts: this.getPreviousAuthAttempts(featureType, authType),
            })
        } else {
            await this.emitAuthAttempt({
                authType,
                featureType,
                result: 'Cancelled',
                invalidFields: this.previousInvalidFields,
                attempts: this.getPreviousAuthAttempts(featureType, authType),
            })
        }

        this.#previousFailedAuth = undefined
        this.previousInvalidFields = undefined
    }

    #previousFailedAuth:
        | {
              authType: CredentialSourceId
              featureType: FeatureId
              reason: string
              invalidInputFields: string[] | undefined
              attempts: number
          }
        | undefined

    async failedAuthAttempt(args: {
        authType: CredentialSourceId
        featureType: FeatureId
        reason: string
        invalidInputFields?: string[]
    }) {
        // Send metric about specific individual failure regardless
        telemetry.auth_addConnection.emit({
            source: this.#authSource ?? '',
            credentialSourceId: args.authType,
            featureId: args.featureType,
            result: args.reason === userCancelled ? 'Cancelled' : 'Failed',
            reason: args.reason,
            invalidInputFields: args.invalidInputFields
                ? builderCommaDelimitedString(args.invalidInputFields)
                : undefined,
            isAggregated: false,
        })

        if (
            this.#previousFailedAuth &&
            this.#previousFailedAuth.authType === args.authType &&
            this.#previousFailedAuth.featureType === args.featureType
        ) {
            // Another failed attempt on same auth + feature. Update with newest failure info.
            this.#previousFailedAuth = {
                ...this.#previousFailedAuth,
                ...args,
                attempts: this.#previousFailedAuth.attempts + 1,
            }
        } else {
            // A new failed attempt on a new auth + feature
            this.#previousFailedAuth = {
                invalidInputFields: undefined, // args may not have this field, so we set the default
                ...args,
                attempts: 1,
            }
        }
    }

    /** Returns the number of failed attempts for the given auth form */
    getPreviousAuthAttempts(featureType: FeatureId, authType: CredentialSourceId) {
        if (
            this.#previousFailedAuth &&
            this.#previousFailedAuth.featureType === featureType &&
            this.#previousFailedAuth.authType === authType
        ) {
            return this.#previousFailedAuth.attempts
        }
        return 0
    }

    async successfulAuthAttempt(args: { authType: CredentialSourceId; featureType: FeatureId }) {
        // All previous failed attempts + 1 successful attempt
        const authAttempts = this.getPreviousAuthAttempts(args.featureType, args.authType) + 1
        this.emitAuthAttempt({
            authType: args.authType,
            featureType: args.featureType,
            result: 'Succeeded',
            attempts: authAttempts,
        })
    }

    #totalAuthAttempts: number = 0

    /**
     * This metric is emitted on an attempt to signin/connect/submit auth regardless
     * of success.
     */
    private async emitAuthAttempt(args: {
        authType: CredentialSourceId
        featureType: FeatureId
        result: Result
        reason?: string
        invalidFields?: string[]
        attempts: number
    }) {
        telemetry.auth_addConnection.emit({
            source: this.#authSource ?? '',
            credentialSourceId: args.authType,
            featureId: args.featureType,
            result: args.result,
            reason: args.reason,
            invalidInputFields: args.invalidFields ? builderCommaDelimitedString(args.invalidFields) : undefined,
            attempts: args.attempts,
            isAggregated: true,
        })

        this.#totalAuthAttempts += args.attempts

        if (args.result === 'Succeeded') {
            // Clear the variables that track the previous uncompleted auth form
            // since this was successfully completed.
            this.previousAuthType = undefined
            this.previousFeatureType = undefined
            this.#previousFailedAuth = undefined
        }
    }

    /**
     * The metric emitted when the webview is closed by the user.
     */
    async emitWebviewClosed() {
        if (this.previousFeatureType && this.previousAuthType) {
            // We are closing the webview, and have an auth form if they were
            // interacting but did not complete it.
            await this.stopAuthFormInteraction(this.previousFeatureType, this.previousAuthType)
        }

        const allConnectedAuths = this.getAllConnectedAuths()
        const newConnectedAuths = new Set(
            [...allConnectedAuths].filter(value => !this.initialConnectedAuths.has(value))
        )
        const uncountedBuilderIds = this.getUncountedBuilderIds(allConnectedAuths, newConnectedAuths)

        let numAuthConnections = (await this.getConnectionCount()) + uncountedBuilderIds
        let numNewAuthConnections = numAuthConnections - this.initialNumConnections! + uncountedBuilderIds

        if (numNewAuthConnections < 0) {
            // Edge Case:
            // numAuthConnections gets the latest number of connections, and it is
            // possible that the user signed out or removed connections they initially had.
            // If this is the case, we will set the total connections to what it initially was
            // since we don't consider removing connections as not having existed.
            numAuthConnections = this.initialNumConnections!
            numNewAuthConnections = newConnectedAuths.size // best effort guess but can be wrong
        }

        let result: Result

        if (numNewAuthConnections > 0) {
            result = 'Succeeded'
        } else if (this.#totalAuthAttempts > 0) {
            // There were no new auth connections added, but attempts were made
            result = 'Failed'
        } else {
            // No new auth connections added, but no attempts were made
            result = 'Cancelled'
        }

        if (this.getSource() === 'firstStartup' && numNewAuthConnections === 0) {
            if (this.initialNumConnections! > 0) {
                // This is the users first startup of the extension and no new connections were added, but they already had connections setup on their
                // system which we discovered. We consider this a success even though they added no new connections.
                result = 'Succeeded'
            } else {
                // A brand new user with no new auth connections did not add any
                // connections
                result = 'Failed'
            }
        }

        telemetry.auth_addedConnections.emit({
            source: this.getSource() ?? '',
            result,
            attempts: this.#totalAuthAttempts,
            reason: 'closedWebview',
            authConnectionsCount: numAuthConnections,
            newAuthConnectionsCount: numNewAuthConnections,
            enabledAuthConnections: builderCommaDelimitedString(allConnectedAuths),
            newEnabledAuthConnections: builderCommaDelimitedString(newConnectedAuths),
        })
    }

    /**
     * Additional Builder IDs don't count toward the total connection count,
     * since they are seen as 1 connection.
     *
     * This does some work to find the missing ones that were not considered.
     */
    private getUncountedBuilderIds(allAuths: Set<AuthFormId>, newAuths: Set<AuthFormId>) {
        const newBuilderIds = [...newAuths].filter(isBuilderIdAuth).length
        if (this.hadBuilderIdBefore(allAuths, newAuths)) {
            // Had a builder id so all new builder ids didn't get added.
            return newBuilderIds
        }
        // Didn't have builder id before, so only the first was added, but not the rest (hence -1)
        return newBuilderIds > 0 ? newBuilderIds - 1 : 0
    }

    private hadBuilderIdBefore(allAuths: Set<AuthFormId>, newAuths: Set<AuthFormId>) {
        const initialAuths = [...allAuths].filter(auth => !newAuths.has(auth))
        const initialBuilderIds = initialAuths.filter(isBuilderIdAuth)
        return initialBuilderIds.length > 0
    }

    /**
     * The metric when certain elements in the webview are clicked
     */
    emitUiClick(id: AuthUiClick) {
        telemetry.ui_click.emit({
            elementId: id,
        })
    }
}

export type AuthUiClick =
    | 'auth_signUpForFree'
    | 'auth_infoIAMIdentityCenter'
    | 'auth_learnMoreAWSResources'
    | 'auth_learnMoreCodeWhisperer'
    | 'auth_learnMoreCodeCatalyst'
    | 'auth_learnMoreBuilderId'
    | 'auth_learnMoreProfessionalTierCodeWhisperer'
    | 'auth_explorer_expandIAMIdentityCenter'
    | 'auth_explorer_expandIAMCredentials'
    | 'auth_codewhisperer_expandIAMIdentityCenter'
    | 'auth_codecatalyst_expandIAMIdentityCenter'
    | 'auth_openConnectionSelector'
    | 'auth_openAWSExplorer'
    | 'auth_openCodeWhisperer'
    | 'auth_openCodeCatalyst'
    | 'auth_editCredentials'
    | 'auth_codewhisperer_signoutBuilderId'
    | 'auth_codewhisperer_signoutIdentityCenter'
    | 'auth_codecatalyst_signoutBuilderId'
    | 'auth_codecatalyst_signoutIdentityCenter'
    | 'auth_explorer_signoutIdentityCenter'

// type AuthAreas = 'awsExplorer' | 'codewhisperer' | 'codecatalyst'

export function builderCommaDelimitedString(strings: Iterable<string>): string {
    const sorted = Array.from(new Set(strings)).sort((a, b) => a.localeCompare(b))
    return sorted.join(',')
}

const Panel = VueWebview.compilePanel(AuthWebview)
let activePanel: InstanceType<typeof Panel> | undefined
let subscriptions: vscode.Disposable[] | undefined

/**
 * Different places the Add Connection command could be executed from.
 *
 * Useful for telemetry.
 */
export const AuthSources = {
    addConnectionQuickPick: 'addConnectionQuickPick',
    firstStartup: 'firstStartup',
    codecatalystDeveloperTools: 'codecatalystDeveloperTools',
    vscodeComponent: vscodeComponent,
    cwQuickPick: cwQuickPickSource,
    cwTreeNode: cwTreeNodeSource,
<<<<<<< HEAD
    amazonQChat: amazonQChatSource,
=======
>>>>>>> 27910317
    authNode: 'authNode',
} as const

export type AuthSource = (typeof AuthSources)[keyof typeof AuthSources]

export const showManageConnections = Commands.declare(
    { id: 'aws.auth.manageConnections', compositeKey: { 1: 'source' } },
    (context: vscode.ExtensionContext) => (_: VsCodeCommandArg, source: AuthSource, serviceToShow?: ServiceItemId) => {
        if (_ !== placeholder) {
            source = 'vscodeComponent'
        }

        // The auth webview page does not make sense to use in C9,
        // so show the auth quick pick instead.
        if (isCloud9('any')) {
            if (source.toLowerCase().includes('codewhisperer')) {
                // Show CW specific quick pick for CW connections
                return showCodeWhispererConnectionPrompt()
            }
            return addConnection.execute()
        }

        if (!isServiceItemId(serviceToShow)) {
            serviceToShow = undefined
        }
        return showAuthWebview(context, source, serviceToShow)
    }
)

export async function showAuthWebview(
    ctx: vscode.ExtensionContext,
    source: AuthSource,
    serviceToShow?: ServiceItemId
): Promise<void> {
    let wasInitialServiceSet = false
    if (activePanel && serviceToShow) {
        // Webview is already open, so we have to select the service
        // through an event
        activePanel.server.onDidSelectService.fire(serviceToShow)
        wasInitialServiceSet = true
    }

    const wasWebviewAlreadyOpen = !!activePanel

    activePanel ??= new Panel(ctx, CodeCatalystAuthenticationProvider.fromContext(ctx))

    if (!wasWebviewAlreadyOpen) {
        await activePanel.server.setInitialNumConnections()
    }

    if (!wasInitialServiceSet && serviceToShow) {
        // Webview does not exist yet, preemptively set
        // the initial service to show
        activePanel.server.setInitialService(serviceToShow)
    }

    activePanel.server.setSource(source)
    activePanel.server.setupConnectionChangeEmitter()

    const webview = await activePanel!.show({
        title: `${getIdeProperties().company} Toolkit: Add Connection to AWS`,
        viewColumn: isCloud9() ? vscode.ViewColumn.One : vscode.ViewColumn.Active,
        retainContextWhenHidden: true,
    })

    if (!subscriptions) {
        subscriptions = [
            webview.onDidDispose(() => {
                activePanel?.server.emitWebviewClosed()
                vscode.Disposable.from(...(subscriptions ?? [])).dispose()
                activePanel = undefined
                subscriptions = undefined
            }),
        ]
    }
}<|MERGE_RESOLUTION|>--- conflicted
+++ resolved
@@ -760,10 +760,7 @@
     vscodeComponent: vscodeComponent,
     cwQuickPick: cwQuickPickSource,
     cwTreeNode: cwTreeNodeSource,
-<<<<<<< HEAD
     amazonQChat: amazonQChatSource,
-=======
->>>>>>> 27910317
     authNode: 'authNode',
 } as const
 
