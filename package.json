--- conflicted
+++ resolved
@@ -2541,13 +2541,8 @@
         "serve": "webpack serve --config-name vue-hmr --mode development"
     },
     "devDependencies": {
-<<<<<<< HEAD
-        "@aws-toolkits/telemetry": "1.0.21",
+        "@aws-toolkits/telemetry": "1.0.22",
         "@sinonjs/fake-timers": "^8.1.0",
-=======
-        "@aws-toolkits/telemetry": "1.0.22",
-        "@sinonjs/fake-timers": "^8.0.1",
->>>>>>> ef8a749d
         "@types/adm-zip": "^0.4.34",
         "@types/async-lock": "^1.1.3",
         "@types/bytes": "^3.1.0",
