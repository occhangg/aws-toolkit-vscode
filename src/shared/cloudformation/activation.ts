--- conflicted
+++ resolved
@@ -7,12 +7,7 @@
 import { getLogger } from '../logger'
 import { localize } from '../utilities/vsCodeUtils'
 
-<<<<<<< HEAD
-import { CloudFormationTemplateRegistry } from './templateRegistry'
-=======
 import { CloudFormationTemplateRegistry } from '../fs/templateRegistry'
-import { ext } from '../extensionGlobals'
->>>>>>> 62f6e05e
 import { getIdeProperties } from '../extensionUtilities'
 import { NoopWatcher } from '../fs/watchedFiles'
 import { createStarterTemplateFile } from './cloudformation'
@@ -39,12 +34,8 @@
 export async function activate(extensionContext: vscode.ExtensionContext): Promise<void> {
     try {
         const registry = new CloudFormationTemplateRegistry()
-<<<<<<< HEAD
         globals.templateRegistry = registry
-=======
-        ext.templateRegistry = registry
         await registry.addExcludedPattern(DEVFILE_EXCLUDE_PATTERN)
->>>>>>> 62f6e05e
         await registry.addExcludedPattern(TEMPLATE_FILE_EXCLUDE_PATTERN)
         await registry.addWatchPattern(TEMPLATE_FILE_GLOB_PATTERN)
     } catch (e) {
