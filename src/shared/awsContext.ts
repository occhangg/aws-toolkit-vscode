/*!
 * Copyright 2018-2019 Amazon.com, Inc. or its affiliates. All Rights Reserved.
 * SPDX-License-Identifier: Apache-2.0
 */

import * as vscode from 'vscode'
import * as AWS from '@aws-sdk/types'
import { regionSettingKey } from './constants'
import { getLogger } from '../shared/logger'
import { ClassToInterfaceType } from './utilities/tsUtils'

export interface AwsContextCredentials {
    readonly credentials: AWS.Credentials
    readonly credentialsId: string
    readonly accountId?: string
    readonly defaultRegion?: string
}

/** AWS Toolkit context change */
export interface ContextChangeEventsArgs {
    /** AWS credentials profile name. */
    readonly profileName?: string
    /** AWS account. */
    readonly accountId?: string
<<<<<<< HEAD
=======
    /** Developer-mode settings */
    readonly developerMode: Set<string>
>>>>>>> a5365356
}

/**
 * Represents the current AWS credentials, CODE.AWS credentials, and zero or
 * more regions.
 */
export type AwsContext = ClassToInterfaceType<DefaultAwsContext>

export class NoActiveCredentialError extends Error {
    public message = 'No AWS profile selected'
}

const logged = new Set<string>()
const DEFAULT_REGION = 'us-east-1'

/**
 * Wraps an AWS context in terms of credential profile and zero or more regions. The
 * context listens for configuration updates and resets the context accordingly.
 */
export class DefaultAwsContext implements AwsContext {
    public readonly onDidChangeContext: vscode.Event<ContextChangeEventsArgs>
    private readonly _onDidChangeContext: vscode.EventEmitter<ContextChangeEventsArgs>

    // the collection of regions the user has expressed an interest in working with in
    // the current workspace
    private readonly explorerRegions: string[]

<<<<<<< HEAD
    private currentCredentials: AwsContextCredentials | undefined
=======
    private credentials: AwsContextCredentials | undefined
    private developerMode = new Set<string>()
>>>>>>> a5365356

    public constructor(private context: vscode.ExtensionContext) {
        this._onDidChangeContext = new vscode.EventEmitter<ContextChangeEventsArgs>()
        this.onDidChangeContext = this._onDidChangeContext.event

        const persistedRegions = context.globalState.get<string[]>(regionSettingKey)
        this.explorerRegions = persistedRegions || []
    }

    /**
     * Sets the credentials to be used by the Toolkit.
     * Passing in undefined represents that there are no active credentials.
     *
     * @param credentials  Sets the Toolkit global credentials
     * @param force  Force emit of "changed" event (useful on startup)
     */
    public async setCredentials(credentials?: AwsContextCredentials, force?: boolean): Promise<void> {
        if (!force && JSON.stringify(this.credentials) === JSON.stringify(credentials)) {
            // Do nothing. Besides performance, this avoids infinite loops.
            return
        }
        this.credentials = credentials
        this.emitEvent()
    }

    /**
<<<<<<< HEAD
     * @description Gets the Credentials currently used by the Toolkit.
=======
     * Sets "developer mode" when a Toolkit developer setting is active.
     *
     * @param enable  Set "developer mode" as enabled or disabled
     * @param settingName  Name of the detected setting, or undefined for `enable=false`.
     */
    public async setDeveloperMode(enable: boolean, settingName: string | undefined): Promise<void> {
        const enabled = this.developerMode.size > 0
        if (enable === enabled && (!enable || this.developerMode.has(settingName ?? '?'))) {
            // Do nothing. Besides performance, this avoids infinite loops.
            return
        }

        if (!enable) {
            this.developerMode.clear()
        } else {
            this.developerMode.add(settingName ?? '?')
        }
        this.emitEvent()
    }

    /**
     * Gets the current AWS credentials.
>>>>>>> a5365356
     */
    public async getCredentials(): Promise<AWS.Credentials | undefined> {
        return this.credentials?.credentials
    }

    // returns the configured profile, if any
    public getCredentialProfileName(): string | undefined {
        return this.credentials?.credentialsId
    }

    // returns the configured profile's account ID, if any
    public getCredentialAccountId(): string | undefined {
        return this.credentials?.accountId
    }

    public getCredentialDefaultRegion(): string {
        const credId = this.credentials?.credentialsId ?? ''
        if (!logged.has(credId) && !this.credentials?.defaultRegion) {
            logged.add(credId)
            getLogger().warn(
                `AwsContext: no default region in credentials profile, falling back to ${DEFAULT_REGION}: ${credId}`
            )
        }

        return this.credentials?.defaultRegion ?? DEFAULT_REGION
    }

    public async getExplorerRegions(): Promise<string[]> {
        // (1a63f2a5fe05) "async to potentially support other ways of obtaining regions, e.g. from EC2 IMDS."
        return this.explorerRegions
    }

    /**
     * Adds a region(s) into the "preferred set", persisted as a comma-separated string.
     *
     * @param regions List of region ids (like `["us-west-2"]`)
     */
    public async addExplorerRegion(...regions: string[]): Promise<void> {
        regions.forEach(r => {
            const index = this.explorerRegions.findIndex(regionToProcess => regionToProcess === r)
            if (index === -1) {
                this.explorerRegions.push(r)
            }
        })
        await this.context.globalState.update(regionSettingKey, this.explorerRegions)
    }

    /**
     * Removes a region(s) from the user's "preferred set".
     *
     * @param regions List of region ids (like `["us-west-2"]`)
     */
    public async removeExplorerRegion(...regions: string[]): Promise<void> {
        regions.forEach(r => {
            const index = this.explorerRegions.findIndex(explorerRegion => explorerRegion === r)
            if (index >= 0) {
                this.explorerRegions.splice(index, 1)
            }
        })

        await this.context.globalState.update(regionSettingKey, this.explorerRegions)
    }

    private emitEvent() {
        // TODO(jmkeyes): skip this if the state did not actually change.
        this._onDidChangeContext.fire({
<<<<<<< HEAD
            profileName: this.currentCredentials?.credentialsId,
            accountId: this.currentCredentials?.accountId,
=======
            profileName: this.credentials?.credentialsId,
            accountId: this.credentials?.accountId,
            developerMode: this.developerMode,
>>>>>>> a5365356
        })
    }
}<|MERGE_RESOLUTION|>--- conflicted
+++ resolved
@@ -22,11 +22,6 @@
     readonly profileName?: string
     /** AWS account. */
     readonly accountId?: string
-<<<<<<< HEAD
-=======
-    /** Developer-mode settings */
-    readonly developerMode: Set<string>
->>>>>>> a5365356
 }
 
 /**
@@ -54,12 +49,7 @@
     // the current workspace
     private readonly explorerRegions: string[]
 
-<<<<<<< HEAD
     private currentCredentials: AwsContextCredentials | undefined
-=======
-    private credentials: AwsContextCredentials | undefined
-    private developerMode = new Set<string>()
->>>>>>> a5365356
 
     public constructor(private context: vscode.ExtensionContext) {
         this._onDidChangeContext = new vscode.EventEmitter<ContextChangeEventsArgs>()
@@ -77,66 +67,41 @@
      * @param force  Force emit of "changed" event (useful on startup)
      */
     public async setCredentials(credentials?: AwsContextCredentials, force?: boolean): Promise<void> {
-        if (!force && JSON.stringify(this.credentials) === JSON.stringify(credentials)) {
+        if (!force && JSON.stringify(this.currentCredentials) === JSON.stringify(credentials)) {
             // Do nothing. Besides performance, this avoids infinite loops.
             return
         }
-        this.credentials = credentials
+        this.currentCredentials = credentials
         this.emitEvent()
     }
 
     /**
-<<<<<<< HEAD
      * @description Gets the Credentials currently used by the Toolkit.
-=======
-     * Sets "developer mode" when a Toolkit developer setting is active.
-     *
-     * @param enable  Set "developer mode" as enabled or disabled
-     * @param settingName  Name of the detected setting, or undefined for `enable=false`.
-     */
-    public async setDeveloperMode(enable: boolean, settingName: string | undefined): Promise<void> {
-        const enabled = this.developerMode.size > 0
-        if (enable === enabled && (!enable || this.developerMode.has(settingName ?? '?'))) {
-            // Do nothing. Besides performance, this avoids infinite loops.
-            return
-        }
-
-        if (!enable) {
-            this.developerMode.clear()
-        } else {
-            this.developerMode.add(settingName ?? '?')
-        }
-        this.emitEvent()
-    }
-
-    /**
-     * Gets the current AWS credentials.
->>>>>>> a5365356
      */
     public async getCredentials(): Promise<AWS.Credentials | undefined> {
-        return this.credentials?.credentials
+        return this.currentCredentials?.credentials
     }
 
     // returns the configured profile, if any
     public getCredentialProfileName(): string | undefined {
-        return this.credentials?.credentialsId
+        return this.currentCredentials?.credentialsId
     }
 
     // returns the configured profile's account ID, if any
     public getCredentialAccountId(): string | undefined {
-        return this.credentials?.accountId
+        return this.currentCredentials?.accountId
     }
 
     public getCredentialDefaultRegion(): string {
-        const credId = this.credentials?.credentialsId ?? ''
-        if (!logged.has(credId) && !this.credentials?.defaultRegion) {
+        const credId = this.currentCredentials?.credentialsId ?? ''
+        if (!logged.has(credId) && !this.currentCredentials?.defaultRegion) {
             logged.add(credId)
             getLogger().warn(
                 `AwsContext: no default region in credentials profile, falling back to ${DEFAULT_REGION}: ${credId}`
             )
         }
 
-        return this.credentials?.defaultRegion ?? DEFAULT_REGION
+        return this.currentCredentials?.defaultRegion ?? DEFAULT_REGION
     }
 
     public async getExplorerRegions(): Promise<string[]> {
@@ -178,14 +143,8 @@
     private emitEvent() {
         // TODO(jmkeyes): skip this if the state did not actually change.
         this._onDidChangeContext.fire({
-<<<<<<< HEAD
             profileName: this.currentCredentials?.credentialsId,
             accountId: this.currentCredentials?.accountId,
-=======
-            profileName: this.credentials?.credentialsId,
-            accountId: this.credentials?.accountId,
-            developerMode: this.developerMode,
->>>>>>> a5365356
         })
     }
 }