--- conflicted
+++ resolved
@@ -12,26 +12,14 @@
 export const ok = localize('AWS.generic.response.ok', 'OK')
 export const retry = localize('AWS.generic.response.retry', 'Retry')
 export const skip = localize('AWS.generic.response.skip', 'Skip')
-<<<<<<< HEAD
-export const localizedDelete: string = localize('AWS.generic.delete', 'Delete')
-export const confirm: string = localize('AWS.generic.confirm', 'Confirm')
-export const cancel: string = localize('AWS.generic.cancel', 'Cancel')
-export const help: string = localize('AWS.generic.help', 'Help')
-export const invalidNumberWarning: string = localize(
-    'AWS.validateTime.error.invalidNumber',
-    'Input must be a positive number'
-)
-export const invalidArn: string = localize('AWS.error.invalidArn', 'Invalid ARN')
-export const viewDocs: string = localize('AWS.generic.viewDocs', 'View Documentation')
-export const recentlyUsed: string = localize('AWS.generic.recentlyUsed', 'recently used')
-=======
+export const confirm = localize('AWS.generic.confirm', 'Confirm')
+export const invalidArn = localize('AWS.error.invalidArn', 'Invalid ARN')
 export const localizedDelete = localize('AWS.generic.delete', 'Delete')
 export const cancel = localize('AWS.generic.cancel', 'Cancel')
 export const help = localize('AWS.generic.help', 'Help')
 export const invalidNumberWarning = localize('AWS.validateTime.error.invalidNumber', 'Input must be a positive number')
 export const viewDocs = localize('AWS.generic.viewDocs', 'View Documentation')
 export const recentlyUsed = localize('AWS.generic.recentlyUsed', 'recently used')
->>>>>>> a82dfd8e
 
 export function checklogs(): string {
     const message = localize(
