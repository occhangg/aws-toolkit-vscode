/*!
 * Copyright Amazon.com, Inc. or its affiliates. All Rights Reserved.
 * SPDX-License-Identifier: Apache-2.0
 */

import * as vscode from 'vscode'
import * as path from 'path'
import { getLogger } from '../../shared/logger/logger'
import { CurrentWsFolders, collectFilesForIndex } from '../../shared/utilities/workspaceUtils'
import { LspClient } from './lspClient'
import { RelevantTextDocument } from '@amzn/codewhisperer-streaming'
import { activate as activateLsp } from './lspClient'
import { telemetry } from '../../shared/telemetry/telemetry'
import { isCloud9 } from '../../shared/extensionUtilities'
<<<<<<< HEAD
import globals, { isWeb } from '../../shared/extensionGlobals'
=======
import { fs } from '../../shared/fs/fs'
import globals from '../../shared/extensionGlobals'
import { ToolkitError } from '../../shared/errors'
import { isWeb } from '../../shared/extensionGlobals'
import { getUserAgent } from '../../shared/telemetry/util'
>>>>>>> 08bedbc8
import { isAmazonInternalOs } from '../../shared/vscode/env'
import { WorkspaceLSPResolver } from './workspaceInstaller'
import { lspSetupStage } from '../../shared'

export interface Chunk {
    readonly filePath: string
    readonly content: string
    readonly context?: string
    readonly relativePath?: string
    readonly programmingLanguage?: string
}
export interface BuildIndexConfig {
    startUrl?: string
    maxIndexSize: number
    isVectorIndexEnabled: boolean
}

/*
 * LSP Controller manages the status of Amazon Q Workspace Indexing LSP:
 * 1. Downloading, verifying and installing LSP using DEXP LSP manifest and CDN.
 * 2. Managing the LSP states. There are a couple of possible LSP states:
 *    Not installed. Installed. Running. Indexing. Indexing Done.
 * LSP Controller converts the input and output of LSP APIs.
 * The IDE extension code should invoke LSP API via this controller.
 * 3. It perform pre-process and post process of LSP APIs
 *    Pre-process the input to Index Files API
 *    Post-process the output from Query API
 */
export class LspController {
    static #instance: LspController
    private _isIndexingInProgress = false
    private logger = getLogger('amazonqWorkspaceLsp')

    public static get instance() {
        return (this.#instance ??= new this())
    }

    isIndexingInProgress() {
        return this._isIndexingInProgress
    }

    async query(s: string): Promise<RelevantTextDocument[]> {
        const chunks: Chunk[] | undefined = await LspClient.instance.queryVectorIndex(s)
        const resp: RelevantTextDocument[] = []
        if (chunks) {
            for (const chunk of chunks) {
                const text = chunk.context ? chunk.context : chunk.content
                if (chunk.programmingLanguage && chunk.programmingLanguage !== 'unknown') {
                    resp.push({
                        text: text,
                        relativeFilePath: chunk.relativePath ? chunk.relativePath : path.basename(chunk.filePath),
                        programmingLanguage: {
                            languageName: chunk.programmingLanguage,
                        },
                    })
                } else {
                    resp.push({
                        text: text,
                        relativeFilePath: chunk.relativePath ? chunk.relativePath : path.basename(chunk.filePath),
                    })
                }
            }
        }
        return resp
    }

    async queryInlineProjectContext(query: string, path: string, target: 'bm25' | 'codemap' | 'default') {
        try {
            return await LspClient.instance.queryInlineProjectContext(query, path, target)
        } catch (e) {
            if (e instanceof Error) {
                this.logger.error(`unexpected error while querying inline project context, e=${e.message}`)
            }
            return []
        }
    }

    async buildIndex(buildIndexConfig: BuildIndexConfig) {
        this.logger.info(`LspController: Starting to build index of project`)
        const start = performance.now()
        const projPaths = (vscode.workspace.workspaceFolders ?? []).map((folder) => folder.uri.fsPath)
        if (projPaths.length === 0) {
            this.logger.info(`LspController: Skipping building index. No projects found in workspace`)
            return
        }
        projPaths.sort()
        try {
            this._isIndexingInProgress = true
            const projRoot = projPaths[0]
            const files = await collectFilesForIndex(
                projPaths,
                vscode.workspace.workspaceFolders as CurrentWsFolders,
                true,
                buildIndexConfig.maxIndexSize * 1024 * 1024
            )
            const totalSizeBytes = files.reduce(
                (accumulator, currentFile) => accumulator + currentFile.fileSizeBytes,
                0
            )
            this.logger.info(`LspController: Found ${files.length} files in current project ${projPaths}`)
            const config = buildIndexConfig.isVectorIndexEnabled ? 'all' : 'default'
            const r = files.map((f) => f.fileUri.fsPath)
            const resp = await LspClient.instance.buildIndex(r, projRoot, config)
            if (resp) {
                this.logger.debug(`LspController: Finish building index of project`)
                const usage = await LspClient.instance.getLspServerUsage()
                telemetry.amazonq_indexWorkspace.emit({
                    duration: performance.now() - start,
                    result: 'Succeeded',
                    amazonqIndexFileCount: files.length,
                    amazonqIndexMemoryUsageInMB: usage ? usage.memoryUsage / (1024 * 1024) : undefined,
                    amazonqIndexCpuUsagePercentage: usage ? usage.cpuUsage : undefined,
                    amazonqIndexFileSizeInMB: totalSizeBytes / (1024 * 1024),
                    credentialStartUrl: buildIndexConfig.startUrl,
                })
            } else {
                this.logger.error(`LspController: Failed to build index of project`)
                telemetry.amazonq_indexWorkspace.emit({
                    duration: performance.now() - start,
                    result: 'Failed',
                    amazonqIndexFileCount: 0,
                    amazonqIndexFileSizeInMB: 0,
                    reason: `Unknown`,
                })
            }
        } catch (error) {
            // TODO: use telemetry.run()
            this.logger.error(`LspController: Failed to build index of project`)
            telemetry.amazonq_indexWorkspace.emit({
                duration: performance.now() - start,
                result: 'Failed',
                amazonqIndexFileCount: 0,
                amazonqIndexFileSizeInMB: 0,
                reason: `${error instanceof Error ? error.name : 'Unknown'}`,
                reasonDesc: `Error when building index. ${error instanceof Error ? error.message : error}`,
            })
        } finally {
            this._isIndexingInProgress = false
        }
    }

    async trySetupLsp(context: vscode.ExtensionContext, buildIndexConfig: BuildIndexConfig) {
        if (isCloud9() || isWeb() || isAmazonInternalOs()) {
            this.logger.warn('LspController: Skipping LSP setup. LSP is not compatible with the current environment. ')
            // do not do anything if in Cloud9 or Web mode or in AL2 (AL2 does not support node v18+)
            return
        }
        setImmediate(async () => {
            try {
                await this.setupLsp(context)
                void LspController.instance.buildIndex(buildIndexConfig)
                // log the LSP server CPU and Memory usage per 30 minutes.
                globals.clock.setInterval(
                    async () => {
                        const usage = await LspClient.instance.getLspServerUsage()
                        if (usage) {
                            this.logger.info(
                                `LspController: LSP server CPU ${usage.cpuUsage}%, LSP server Memory ${
                                    usage.memoryUsage / (1024 * 1024)
                                }MB  `
                            )
                        }
                    },
                    30 * 60 * 1000
                )
            } catch (e) {
                this.logger.error(`LspController: LSP failed to activate ${e}`)
            }
        })
    }

    private async setupLsp(context: vscode.ExtensionContext) {
        await lspSetupStage('all', async () => {
            const installResult = await new WorkspaceLSPResolver().resolve()
            await lspSetupStage('launch', async () => activateLsp(context, installResult.resourcePaths))
            this.logger.info('LspController: LSP activated')
        })
    }
}<|MERGE_RESOLUTION|>--- conflicted
+++ resolved
@@ -12,15 +12,7 @@
 import { activate as activateLsp } from './lspClient'
 import { telemetry } from '../../shared/telemetry/telemetry'
 import { isCloud9 } from '../../shared/extensionUtilities'
-<<<<<<< HEAD
 import globals, { isWeb } from '../../shared/extensionGlobals'
-=======
-import { fs } from '../../shared/fs/fs'
-import globals from '../../shared/extensionGlobals'
-import { ToolkitError } from '../../shared/errors'
-import { isWeb } from '../../shared/extensionGlobals'
-import { getUserAgent } from '../../shared/telemetry/util'
->>>>>>> 08bedbc8
 import { isAmazonInternalOs } from '../../shared/vscode/env'
 import { WorkspaceLSPResolver } from './workspaceInstaller'
 import { lspSetupStage } from '../../shared'
