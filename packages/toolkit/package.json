--- conflicted
+++ resolved
@@ -2116,7 +2116,46 @@
                     "group": "0@2"
                 },
                 {
-<<<<<<< HEAD
+                    "command": "aws.appBuilder.build",
+                    "when": "viewItem == awsAppBuilderAppNode",
+                    "group": "0@1"
+                },
+                {
+                    "command": "aws.appBuilder.openHandler",
+                    "when": "viewItem == awsAppBuilderResourceNode.function",
+                    "group": "1@1"
+                },
+                {
+                    "command": "aws.launchConfigForm",
+                    "when": "viewItem == awsAppBuilderAppNode",
+                    "group": "1@2"
+                },
+                {
+                    "command": "aws.launchDebugConfigForm",
+                    "when": "viewItem == awsAppBuilderResourceNode.function",
+                    "group": "1@2"
+                },
+                {
+                    "command": "aws.appBuilder.deploy",
+                    "when": "viewItem == awsAppBuilderAppNode",
+                    "group": "2@1"
+                },
+                {
+                    "command": "aws.openInApplicationComposer",
+                    "when": "viewItem == awsAppBuilderAppNode",
+                    "group": "3@1"
+                },
+                {
+                    "command": "aws.invokeLambda",
+                    "when": "view =~ /^(aws.explorer|aws.appBuilder|aws.appBuilderForFileExplorer)$/ && viewItem =~ /^(awsRegionFunctionNode|awsRegionFunctionNodeDownloadable|awsCloudFormationFunctionNode)$/",
+                    "group": "inline@1"
+                },
+                {
+                    "command": "aws.appBuilder.searchLogs",
+                    "when": "view =~ /^(aws.explorer|aws.appBuilder|aws.appBuilderForFileExplorer)$/ && viewItem =~ /^(awsRegionFunctionNode|awsRegionFunctionNodeDownloadable|awsCloudFormationFunctionNode)$/",
+                    "group": "inline@2"
+                },
+                {
                     "command": "aws.docdb.createCluster",
                     "when": "view == aws.explorer && viewItem == awsDocDBNode",
                     "group": "inline@1"
@@ -2199,46 +2238,6 @@
                     "command": "aws.docdb.copyEndpoint",
                     "when": "viewItem =~ /^awsDocDB-/",
                     "group": "0@1"
-=======
-                    "command": "aws.appBuilder.build",
-                    "when": "viewItem == awsAppBuilderAppNode",
-                    "group": "0@1"
-                },
-                {
-                    "command": "aws.appBuilder.openHandler",
-                    "when": "viewItem == awsAppBuilderResourceNode.function",
-                    "group": "1@1"
-                },
-                {
-                    "command": "aws.launchConfigForm",
-                    "when": "viewItem == awsAppBuilderAppNode",
-                    "group": "1@2"
-                },
-                {
-                    "command": "aws.launchDebugConfigForm",
-                    "when": "viewItem == awsAppBuilderResourceNode.function",
-                    "group": "1@2"
-                },
-                {
-                    "command": "aws.appBuilder.deploy",
-                    "when": "viewItem == awsAppBuilderAppNode",
-                    "group": "2@1"
-                },
-                {
-                    "command": "aws.openInApplicationComposer",
-                    "when": "viewItem == awsAppBuilderAppNode",
-                    "group": "3@1"
-                },
-                {
-                    "command": "aws.invokeLambda",
-                    "when": "view =~ /^(aws.explorer|aws.appBuilder|aws.appBuilderForFileExplorer)$/ && viewItem =~ /^(awsRegionFunctionNode|awsRegionFunctionNodeDownloadable|awsCloudFormationFunctionNode)$/",
-                    "group": "inline@1"
-                },
-                {
-                    "command": "aws.appBuilder.searchLogs",
-                    "when": "view =~ /^(aws.explorer|aws.appBuilder|aws.appBuilderForFileExplorer)$/ && viewItem =~ /^(awsRegionFunctionNode|awsRegionFunctionNodeDownloadable|awsCloudFormationFunctionNode)$/",
-                    "group": "inline@2"
->>>>>>> 0536f09c
                 }
             ],
             "aws.toolkit.auth": [
