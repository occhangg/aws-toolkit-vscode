{
    "name": "aws-toolkit-vscode",
    "displayName": "AWS Toolkit (Mynah Beta)",
    "description": "Amazon Web Services toolkit for browsing and updating cloud resources (Mynah Beta)",
    "version": "1.63.0-SNAPSHOT",
    "extensionKind": [
        "workspace"
    ],
    "publisher": "amazonwebservices",
    "license": "Apache-2.0",
    "repository": {
        "type": "git",
        "url": "https://github.com/aws/aws-toolkit-vscode"
    },
    "engines": {
        "vscode": "^1.50.1"
    },
    "icon": "resources/marketplace/aws-icon-256x256.png",
    "bugs": {
        "url": "https://github.com/aws/aws-toolkit-vscode/issues"
    },
    "galleryBanner": {
        "color": "#FF9900",
        "theme": "light"
    },
    "categories": [
        "Debuggers",
        "Linters",
        "Other"
    ],
    "keywords": [
        "AWS",
        "CodeCatalyst",
        "CodeWhisperer",
        "Lambda",
        "Serverless"
    ],
    "preview": false,
    "qna": "https://github.com/aws/aws-toolkit-vscode/issues",
    "activationEvents": [
        "onStartupFinished",
        "onDebugResolve:aws-sam",
        "onCommand:aws.login",
        "onCommand:aws.credentials.profile.create",
        "onCommand:aws.credentials.edit",
        "onCommand:aws.logout",
        "onCommand:aws.createIssueOnGitHub",
        "onCommand:aws.submitFeedback",
        "onCommand:aws.showRegion",
        "onView:aws.explorer",
        "onView:aws.codeWhisperer.securityPanel",
        "onCommand:aws.deploySamApplication",
        "onCommand:aws.samcli.detect",
        "onCommand:aws.lambda.createNewSamApp",
        "onDebugInitialConfigurations",
        "onCommand:aws.viewLogs",
        "onCommand:aws.quickStart",
        "onCommand:aws.help",
        "onCommand:aws.github",
        "onCommand:aws.previewStateMachine",
        "onCommand:aws.stepfunctions.createStateMachineFromTemplate",
        "onCommand:aws.stepfunctions.publishStateMachine",
        "onView:aws.developerTools",
        "onCommand:aws.cdk.refresh",
        "onCommand:aws.cdk.renderStateMachineGraph",
        "onCommand:aws.aboutToolkit",
        "onCommand:aws.cloudWatchLogs.viewLogStream",
        "onCommand:aws.codecatalyst.listCommands",
        "onCommand:aws.codecatalyst.openOrg",
        "onCommand:aws.codecatalyst.openProject",
        "onCommand:aws.codecatalyst.openRepo",
        "onCommand:aws.codecatalyst.openDevEnv",
        "onCommand:aws.codecatalyst.cloneRepo",
        "onCommand:aws.codecatalyst.createDevEnv",
        "onLanguage:asl",
        "onLanguage:asl-yaml",
        "onLanguage:ssm-json",
        "onLanguage:ssm-yaml",
        "onCommand:aws.ssmDocument.createLocalDocument",
        "onCommand:aws.ssmDocument.openLocalDocument",
        "onCommand:aws.ssmDocument.openLocalDocumentJson",
        "onCommand:aws.ssmDocument.openLocalDocumentYaml",
        "onCommand:aws.ssmDocument.deleteDocument",
        "onCommand:aws.ssmDocument.publishDocument",
        "onCommand:aws.ssmDocument.updateDocumentVersion",
        "onLanguage:javascript",
        "onLanguage:java",
        "onLanguage:python",
        "onLanguage:csharp",
        "onLanguage:yaml",
        "onCommand:aws.launchConfigForm",
        "onCommand:aws.toggleSamCodeLenses",
        "onCommand:aws.addSamDebugConfig",
        "onCommand:aws.s3.uploadFile",
        "onCommand:aws.cloudFormation.newTemplate",
        "onCommand:aws.sam.newTemplate",
        "onFileSystem:s3",
        "onFileSystem:s3-readonly",
        "onCommand:aws.codeWhisperer.accept",
        "onCommand:aws.codeWhisperer",
        "onCommand:aws.uploadLambda"
    ],
    "main": "./dist/src/main",
    "contributes": {
        "configuration": {
            "type": "object",
            "title": "%AWS.productName%",
            "cloud9": {
                "cn": {
                    "title": "%AWS.productName.cn%"
                }
            },
            "properties": {
                "aws.profile": {
                    "type": "string",
                    "deprecationMessage": "The current profile is now stored internally by the Toolkit.",
                    "description": "%AWS.configuration.profileDescription%"
                },
                "aws.ecs.openTerminalCommand": {
                    "type": "string",
                    "default": "/bin/sh",
                    "markdownDescription": "%AWS.configuration.description.ecs.openTerminalCommand%"
                },
                "aws.iot.maxItemsPerPage": {
                    "type": "number",
                    "default": 100,
                    "minimum": 1,
                    "maximum": 250,
                    "markdownDescription": "%AWS.configuration.description.iot.maxItemsPerPage%"
                },
                "aws.s3.maxItemsPerPage": {
                    "type": "number",
                    "default": 300,
                    "minimum": 3,
                    "maximum": 1000,
                    "markdownDescription": "%AWS.configuration.description.s3.maxItemsPerPage%"
                },
                "aws.samcli.location": {
                    "type": "string",
                    "scope": "machine",
                    "default": "",
                    "markdownDescription": "%AWS.configuration.description.samcli.location%"
                },
                "aws.samcli.lambdaTimeout": {
                    "type": "number",
                    "default": 90000,
                    "markdownDescription": "%AWS.configuration.description.samcli.lambdaTimeout%"
                },
                "aws.samcli.legacyDeploy": {
                    "type": "boolean",
                    "default": false,
                    "markdownDescription": "%AWS.configuration.description.samcli.legacyDeploy%"
                },
                "aws.logLevel": {
                    "type": "string",
                    "default": "info",
                    "enum": [
                        "error",
                        "warn",
                        "info",
                        "verbose",
                        "debug"
                    ],
                    "enumDescriptions": [
                        "Errors Only",
                        "Errors and Warnings",
                        "Errors, Warnings, and Info",
                        "Errors, Warnings, Info, and Verbose",
                        "Errors, Warnings, Info, Verbose, and Debug"
                    ],
                    "markdownDescription": "%AWS.configuration.description.logLevel%",
                    "cloud9": {
                        "cn": {
                            "markdownDescription": "%AWS.configuration.description.logLevel.cn%"
                        }
                    }
                },
                "aws.telemetry": {
                    "type": "boolean",
                    "default": true,
                    "markdownDescription": "%AWS.configuration.description.telemetry%",
                    "cloud9": {
                        "cn": {
                            "markdownDescription": "%AWS.configuration.description.telemetry.cn%"
                        }
                    }
                },
                "aws.stepfunctions.asl.format.enable": {
                    "type": "boolean",
                    "scope": "window",
                    "default": true,
                    "description": "%AWS.stepFunctions.asl.format.enable.desc%"
                },
                "aws.stepfunctions.asl.maxItemsComputed": {
                    "type": "number",
                    "default": 5000,
                    "description": "%AWS.stepFunctions.asl.maxItemsComputed.desc%"
                },
                "aws.ssmDocument.ssm.maxItemsComputed": {
                    "type": "number",
                    "default": 5000,
                    "description": "%AWS.ssmDocument.ssm.maxItemsComputed.desc%"
                },
                "aws.cloudWatchLogs.limit": {
                    "type": "number",
                    "default": 10000,
                    "description": "%AWS.cloudWatchLogs.limit.desc%",
                    "maximum": 10000
                },
                "aws.samcli.manuallySelectedBuckets": {
                    "type": "object",
                    "description": "%AWS.samcli.deploy.bucket.recentlyUsed%",
                    "default": []
                },
                "aws.samcli.enableCodeLenses": {
                    "type": "boolean",
                    "description": "%AWS.configuration.enableCodeLenses%",
                    "default": false
                },
                "aws.suppressPrompts": {
                    "type": "object",
                    "description": "%AWS.configuration.description.suppressPrompts%",
                    "default": {},
                    "properties": {
                        "apprunnerNotifyPricing": {
                            "type": "boolean",
                            "default": false
                        },
                        "apprunnerNotifyPause": {
                            "type": "boolean",
                            "default": false
                        },
                        "ecsRunCommand": {
                            "type": "boolean",
                            "default": false
                        },
                        "ecsRunCommandEnable": {
                            "type": "boolean",
                            "default": false
                        },
                        "ecsRunCommandDisable": {
                            "type": "boolean",
                            "default": false
                        },
                        "regionAddAutomatically": {
                            "type": "boolean",
                            "default": false
                        },
                        "yamlExtPrompt": {
                            "type": "boolean",
                            "default": false
                        },
                        "fileViewerEdit": {
                            "type": "boolean",
                            "default": false
                        },
                        "createCredentialsProfile": {
                            "type": "boolean",
                            "default": false
                        },
                        "samcliConfirmDevStack": {
                            "type": "boolean",
                            "default": false
                        },
                        "remoteConnected": {
                            "type": "boolean",
                            "default": false
                        }
                    },
                    "additionalProperties": false
                },
                "aws.experiments": {
                    "type": "object",
                    "markdownDescription": "%AWS.configuration.description.experiments%",
                    "default": {
                        "jsonResourceModification": false,
                        "samSyncCode": false
                    },
                    "properties": {
                        "jsonResourceModification": {
                            "type": "boolean",
                            "default": false
                        },
                        "samSyncCode": {
                            "type": "boolean",
                            "default": false
                        }
                    },
                    "additionalProperties": false
                },
                "aws.codeWhisperer.includeSuggestionsWithCodeReferences": {
                    "type": "boolean",
                    "description": "%AWS.configuration.description.codewhisperer%",
                    "default": true
                },
                "aws.codeWhisperer.shareCodeWhispererContentWithAWS": {
                    "type": "boolean",
                    "markdownDescription": "%AWS.configuration.description.codewhisperer.shareCodeWhispererContentWithAWS%",
                    "default": true
                },
                "aws.codeWhisperer.javaCompilationOutput": {
                    "type": "string",
                    "default": "",
                    "description": "Provide the ABSOLUTE path which is used to store java project compilation results."
                },
                "aws.resources.enabledResources": {
                    "type": "array",
                    "description": "%AWS.configuration.description.resources.enabledResources%",
                    "items": {
                        "type": "string"
                    }
                },
                "aws.lambda.recentlyUploaded": {
                    "type": "object",
                    "description": "%AWS.configuration.description.lambda.recentlyUploaded%",
                    "default": []
                },
                "aws.mynah.enableImplicitSearch": {
                    "type": "boolean",
                    "default": true,
                    "description": "Enables the Live Search Suggestions. A reload of the application is necessary for this change to take effect."
                }
            }
        },
        "debuggers": [
            {
                "type": "aws-sam",
                "label": "%AWS.configuration.description.awssam.debug.label%",
                "configurationAttributes": {
                    "direct-invoke": {
                        "$schema": "http://json-schema.org/draft-07/schema#",
                        "title": "AwsSamDebuggerConfiguration",
                        "additionalProperties": false,
                        "properties": {
                            "aws": {
                                "title": "AWS Connection",
                                "description": "%AWS.configuration.description.awssam.debug.aws%",
                                "properties": {
                                    "credentials": {
                                        "description": "%AWS.configuration.description.awssam.debug.credentials%",
                                        "type": "string",
                                        "cloud9": {
                                            "cn": {
                                                "description": "%AWS.configuration.description.awssam.debug.credentials.cn%"
                                            }
                                        }
                                    },
                                    "region": {
                                        "description": "%AWS.configuration.description.awssam.debug.region%",
                                        "type": "string"
                                    }
                                },
                                "additionalProperties": false,
                                "type": "object"
                            },
                            "invokeTarget": {
                                "oneOf": [
                                    {
                                        "title": "Template Target Properties",
                                        "description": "%AWS.configuration.description.awssam.debug.invokeTarget%",
                                        "properties": {
                                            "templatePath": {
                                                "description": "%AWS.configuration.description.awssam.debug.templatePath%",
                                                "type": "string"
                                            },
                                            "logicalId": {
                                                "description": "%AWS.configuration.description.awssam.debug.logicalId%",
                                                "type": "string"
                                            },
                                            "target": {
                                                "description": "%AWS.configuration.description.awssam.debug.target%",
                                                "type": "string",
                                                "enum": [
                                                    "template"
                                                ]
                                            }
                                        },
                                        "additionalProperties": false,
                                        "required": [
                                            "templatePath",
                                            "logicalId",
                                            "target"
                                        ],
                                        "type": "object"
                                    },
                                    {
                                        "title": "Code Target Properties",
                                        "description": "%AWS.configuration.description.awssam.debug.invokeTarget%",
                                        "properties": {
                                            "lambdaHandler": {
                                                "description": "%AWS.configuration.description.awssam.debug.lambdaHandler%",
                                                "type": "string"
                                            },
                                            "projectRoot": {
                                                "description": "%AWS.configuration.description.awssam.debug.projectRoot%",
                                                "type": "string"
                                            },
                                            "target": {
                                                "description": "%AWS.configuration.description.awssam.debug.target%",
                                                "type": "string",
                                                "enum": [
                                                    "code"
                                                ]
                                            },
                                            "architecture": {
                                                "description": "%AWS.configuration.description.awssam.debug.architecture%",
                                                "type": "string",
                                                "enum": [
                                                    "x86_64",
                                                    "arm64"
                                                ]
                                            }
                                        },
                                        "additionalProperties": false,
                                        "required": [
                                            "lambdaHandler",
                                            "projectRoot",
                                            "target"
                                        ],
                                        "type": "object"
                                    },
                                    {
                                        "title": "API Target Properties",
                                        "description": "%AWS.configuration.description.awssam.debug.invokeTarget%",
                                        "properties": {
                                            "templatePath": {
                                                "description": "%AWS.configuration.description.awssam.debug.templatePath%",
                                                "type": "string"
                                            },
                                            "logicalId": {
                                                "description": "%AWS.configuration.description.awssam.debug.logicalId%",
                                                "type": "string"
                                            },
                                            "target": {
                                                "description": "%AWS.configuration.description.awssam.debug.target%",
                                                "type": "string",
                                                "enum": [
                                                    "api"
                                                ]
                                            }
                                        },
                                        "additionalProperties": false,
                                        "required": [
                                            "templatePath",
                                            "logicalId",
                                            "target"
                                        ],
                                        "type": "object"
                                    }
                                ]
                            },
                            "lambda": {
                                "title": "Lambda Properties",
                                "description": "%AWS.configuration.description.awssam.debug.lambda%",
                                "properties": {
                                    "environmentVariables": {
                                        "description": "%AWS.configuration.description.awssam.debug.envvars%",
                                        "additionalProperties": {
                                            "type": [
                                                "string"
                                            ]
                                        },
                                        "type": "object"
                                    },
                                    "payload": {
                                        "description": "%AWS.configuration.description.awssam.debug.event%",
                                        "properties": {
                                            "json": {
                                                "description": "%AWS.configuration.description.awssam.debug.event.json%",
                                                "type": "object"
                                            },
                                            "path": {
                                                "description": "%AWS.configuration.description.awssam.debug.event.path%",
                                                "type": "string"
                                            }
                                        },
                                        "additionalProperties": false,
                                        "type": "object"
                                    },
                                    "memoryMb": {
                                        "description": "%AWS.configuration.description.awssam.debug.memoryMb%",
                                        "type": "number"
                                    },
                                    "runtime": {
                                        "description": "%AWS.configuration.description.awssam.debug.runtime%",
                                        "type": "string"
                                    },
                                    "timeoutSec": {
                                        "description": "%AWS.configuration.description.awssam.debug.timeout%",
                                        "type": "number"
                                    },
                                    "pathMappings": {
                                        "type:": "array",
                                        "items": {
                                            "title": "Path Mapping",
                                            "type": "object",
                                            "properties": {
                                                "localRoot": {
                                                    "type": "string"
                                                },
                                                "remoteRoot": {
                                                    "type": "string"
                                                }
                                            },
                                            "additionalProperties": false,
                                            "required": [
                                                "localRoot",
                                                "remoteRoot"
                                            ]
                                        }
                                    }
                                },
                                "additionalProperties": false,
                                "type": "object"
                            },
                            "sam": {
                                "title": "SAM CLI Properties",
                                "description": "%AWS.configuration.description.awssam.debug.sam%",
                                "properties": {
                                    "buildArguments": {
                                        "description": "%AWS.configuration.description.awssam.debug.buildArguments%",
                                        "type": "array",
                                        "items": {
                                            "type": "string"
                                        }
                                    },
                                    "buildDir": {
                                        "description": "%AWS.configuration.description.awssam.debug.buildDir%",
                                        "type": "string"
                                    },
                                    "containerBuild": {
                                        "description": "%AWS.configuration.description.awssam.debug.containerBuild%",
                                        "type": "boolean"
                                    },
                                    "dockerNetwork": {
                                        "description": "%AWS.configuration.description.awssam.debug.dockerNetwork%",
                                        "type": "string"
                                    },
                                    "localArguments": {
                                        "description": "%AWS.configuration.description.awssam.debug.localArguments%",
                                        "type": "array",
                                        "items": {
                                            "type": "string"
                                        }
                                    },
                                    "skipNewImageCheck": {
                                        "description": "%AWS.configuration.description.awssam.debug.skipNewImageCheck%",
                                        "type": "boolean"
                                    },
                                    "template": {
                                        "description": "%AWS.configuration.description.awssam.debug.template%",
                                        "properties": {
                                            "parameters": {
                                                "description": "%AWS.configuration.description.awssam.debug.templateParameters%",
                                                "additionalProperties": {
                                                    "type": [
                                                        "string",
                                                        "number"
                                                    ]
                                                },
                                                "type": "object"
                                            }
                                        },
                                        "type": "object",
                                        "additionalProperties": false
                                    }
                                },
                                "additionalProperties": false,
                                "type": "object"
                            },
                            "api": {
                                "title": "API Gateway Properties",
                                "description": "%AWS.configuration.description.awssam.debug.api%",
                                "properties": {
                                    "path": {
                                        "description": "%AWS.configuration.description.awssam.debug.api.path%",
                                        "type": "string"
                                    },
                                    "httpMethod": {
                                        "description": "%AWS.configuration.description.awssam.debug.api.httpMethod%",
                                        "type": "string",
                                        "enum": [
                                            "delete",
                                            "get",
                                            "head",
                                            "options",
                                            "patch",
                                            "post",
                                            "put"
                                        ]
                                    },
                                    "payload": {
                                        "description": "%AWS.configuration.description.awssam.debug.event%",
                                        "properties": {
                                            "json": {
                                                "description": "%AWS.configuration.description.awssam.debug.event.json%",
                                                "type": "object"
                                            },
                                            "path": {
                                                "description": "%AWS.configuration.description.awssam.debug.event.path%",
                                                "type": "string"
                                            }
                                        },
                                        "additionalProperties": false,
                                        "type": "object"
                                    },
                                    "headers": {
                                        "description": "%AWS.configuration.description.awssam.debug.api.headers%",
                                        "type": "object",
                                        "additionalProperties": {
                                            "type": "string"
                                        }
                                    },
                                    "querystring": {
                                        "description": "%AWS.configuration.description.awssam.debug.api.queryString%",
                                        "type": "string"
                                    },
                                    "stageVariables": {
                                        "description": "%AWS.configuration.description.awssam.debug.api.stageVariables%",
                                        "type": "object",
                                        "additionalProperties": {
                                            "type": "string"
                                        }
                                    },
                                    "clientCertificateId": {
                                        "description": "%AWS.configuration.description.awssam.debug.api.clientCertId%",
                                        "type": "string"
                                    }
                                },
                                "additionalProperties": false,
                                "required": [
                                    "path",
                                    "httpMethod"
                                ],
                                "type": "object"
                            }
                        },
                        "required": [
                            "invokeTarget"
                        ],
                        "type": "object"
                    }
                },
                "configurationSnippets": [
                    {
                        "label": "%AWS.configuration.description.awssam.debug.snippets.lambdaCode.label%",
                        "description": "%AWS.configuration.description.awssam.debug.snippets.lambdaCode.description%",
                        "body": {
                            "type": "aws-sam",
                            "request": "direct-invoke",
                            "name": "${3:Invoke Lambda}",
                            "invokeTarget": {
                                "target": "code",
                                "lambdaHandler": "${1:Function Handler}",
                                "projectRoot": "^\"\\${workspaceFolder}\""
                            },
                            "lambda": {
                                "runtime": "${2:Lambda Runtime}",
                                "payload": {
                                    "json": {}
                                }
                            }
                        },
                        "cloud9": {
                            "cn": {
                                "label": "%AWS.configuration.description.awssam.debug.snippets.lambdaCode.label.cn%",
                                "description": "%AWS.configuration.description.awssam.debug.snippets.lambdaCode.description.cn%"
                            }
                        }
                    },
                    {
                        "label": "%AWS.configuration.description.awssam.debug.snippets.lambdaTemplate.label%",
                        "description": "%AWS.configuration.description.awssam.debug.snippets.lambdaTemplate.description%",
                        "body": {
                            "type": "aws-sam",
                            "request": "direct-invoke",
                            "name": "${3:Invoke Lambda}",
                            "invokeTarget": {
                                "target": "template",
                                "templatePath": "${1:Template Location}",
                                "logicalId": "${2:Function Logical ID}"
                            },
                            "lambda": {
                                "payload": {
                                    "json": {}
                                }
                            }
                        },
                        "cloud9": {
                            "cn": {
                                "label": "%AWS.configuration.description.awssam.debug.snippets.lambdaTemplate.label.cn%",
                                "description": "%AWS.configuration.description.awssam.debug.snippets.lambdaTemplate.description.cn%"
                            }
                        }
                    },
                    {
                        "label": "%AWS.configuration.description.awssam.debug.snippets.api.label%",
                        "description": "%AWS.configuration.description.awssam.debug.snippets.api.description%",
                        "body": {
                            "type": "aws-sam",
                            "request": "direct-invoke",
                            "name": "${5:Invoke Lambda with API Gateway}",
                            "invokeTarget": {
                                "target": "api",
                                "templatePath": "${1:Template Location}",
                                "logicalId": "${2:Function Logical ID}"
                            },
                            "api": {
                                "path": "${3:Path}",
                                "httpMethod": "${4:Method}",
                                "payload": {
                                    "json": {}
                                }
                            }
                        },
                        "cloud9": {
                            "cn": {
                                "label": "%AWS.configuration.description.awssam.debug.snippets.api.label.cn%",
                                "description": "%AWS.configuration.description.awssam.debug.snippets.api.description.cn%"
                            }
                        }
                    }
                ]
            }
        ],
        "viewsContainers": {
            "activitybar": [
                {
                    "id": "aws-explorer",
                    "title": "%AWS.title%",
                    "icon": "resources/aws-logo.svg",
                    "cloud9": {
                        "cn": {
                            "title": "%AWS.title.cn%",
                            "icon": "resources/aws-cn-logo.svg"
                        }
                    }
                }
            ],
            "panel": [
                {
                    "id": "aws-codewhisperer-reference-log",
                    "title": "CodeWhisperer Reference Log",
                    "icon": "media/aws-logo.svg"
                }
            ]
        },
        "views": {
            "aws-explorer": [
                {
                    "id": "aws.explorer",
                    "name": "%AWS.lambda.explorerTitle%"
                },
                {
                    "id": "aws.developerTools",
                    "name": "%AWS.developerTools.explorerTitle%"
                }
            ],
            "aws-codewhisperer-reference-log": [
                {
                    "type": "webview",
                    "id": "aws.codeWhisperer.referenceLog",
                    "name": ""
                }
            ]
        },
        "submenus": [
            {
                "id": "aws.auth",
                "label": "%AWS.submenu.auth.title%",
                "icon": "$(ellipsis)"
            }
        ],
        "menus": {
            "commandPalette": [
                {
                    "command": "aws.apig.copyUrl",
                    "when": "false"
                },
                {
                    "command": "aws.apig.invokeRemoteRestApi",
                    "when": "false"
                },
                {
                    "command": "aws.deleteCloudFormation",
                    "when": "false"
                },
                {
                    "command": "aws.downloadStateMachineDefinition",
                    "when": "false"
                },
                {
                    "command": "aws.ecr.createRepository",
                    "when": "false"
                },
                {
                    "command": "aws.executeStateMachine",
                    "when": "false"
                },
                {
                    "command": "aws.copyArn",
                    "when": "false"
                },
                {
                    "command": "aws.copyName",
                    "when": "false"
                },
                {
                    "command": "aws.listCommands",
                    "when": "false"
                },
                {
                    "command": "aws.codecatalyst.listCommands",
                    "when": "false"
                },
                {
                    "command": "aws.codecatalyst.openDevEnv",
                    "when": "!isCloud9"
                },
                {
                    "command": "aws.codecatalyst.createDevEnv",
                    "when": "!isCloud9"
                },
                {
                    "command": "aws.codecatalyst.removeConnection",
                    "when": "false"
                },
                {
                    "command": "aws.codeWhisperer.removeConnection",
                    "when": "false"
                },
                {
                    "command": "aws.downloadSchemaItemCode",
                    "when": "false"
                },
                {
                    "command": "aws.deleteLambda",
                    "when": "false"
                },
                {
                    "command": "aws.downloadLambda",
                    "when": "false"
                },
                {
                    "command": "aws.invokeLambda",
                    "when": "false"
                },
                {
                    "command": "aws.copyLambdaUrl",
                    "when": "false"
                },
                {
                    "command": "aws.viewSchemaItem",
                    "when": "false"
                },
                {
                    "command": "aws.searchSchema",
                    "when": "false"
                },
                {
                    "command": "aws.searchSchemaPerRegistry",
                    "when": "false"
                },
                {
                    "command": "aws.refreshAwsExplorer",
                    "when": "false"
                },
                {
                    "command": "aws.cdk.refresh",
                    "when": "false"
                },
                {
                    "command": "aws.cdk.viewDocs",
                    "when": "false"
                },
                {
                    "command": "aws.ssmDocument.openLocalDocument",
                    "when": "false"
                },
                {
                    "command": "aws.ssmDocument.openLocalDocumentJson",
                    "when": "false"
                },
                {
                    "command": "aws.ssmDocument.openLocalDocumentYaml",
                    "when": "false"
                },
                {
                    "command": "aws.ssmDocument.deleteDocument",
                    "when": "false"
                },
                {
                    "command": "aws.ssmDocument.updateDocumentVersion",
                    "when": "false"
                },
                {
                    "command": "aws.copyLogStreamName",
                    "when": "resourceScheme == awsCloudWatchLogs"
                },
                {
                    "command": "aws.saveCurrentLogStreamContent",
                    "when": "resourceScheme == awsCloudWatchLogs"
                },
                {
                    "command": "aws.s3.editFile",
                    "when": "resourceScheme == s3-readonly"
                },
                {
                    "command": "aws.cloudWatchLogs.viewLogStream",
                    "when": "false"
                },
                {
                    "command": "aws.ecr.deleteRepository",
                    "when": "false"
                },
                {
                    "command": "aws.ecr.copyTagUri",
                    "when": "false"
                },
                {
                    "command": "aws.ecr.copyRepositoryUri",
                    "when": "false"
                },
                {
                    "command": "aws.ecr.deleteTag",
                    "when": "false"
                },
                {
                    "command": "aws.iot.createThing",
                    "when": "false"
                },
                {
                    "command": "aws.iot.deleteThing",
                    "when": "false"
                },
                {
                    "command": "aws.iot.createCert",
                    "when": "false"
                },
                {
                    "command": "aws.iot.deleteCert",
                    "when": "false"
                },
                {
                    "command": "aws.iot.attachCert",
                    "when": "false"
                },
                {
                    "command": "aws.iot.attachPolicy",
                    "when": "false"
                },
                {
                    "command": "aws.iot.activateCert",
                    "when": "false"
                },
                {
                    "command": "aws.iot.deactivateCert",
                    "when": "false"
                },
                {
                    "command": "aws.iot.revokeCert",
                    "when": "false"
                },
                {
                    "command": "aws.iot.createPolicy",
                    "when": "false"
                },
                {
                    "command": "aws.iot.deletePolicy",
                    "when": "false"
                },
                {
                    "command": "aws.iot.createPolicyVersion",
                    "when": "false"
                },
                {
                    "command": "aws.iot.deletePolicyVersion",
                    "when": "false"
                },
                {
                    "command": "aws.iot.detachCert",
                    "when": "false"
                },
                {
                    "command": "aws.iot.detachPolicy",
                    "when": "false"
                },
                {
                    "command": "aws.iot.viewPolicyVersion",
                    "when": "false"
                },
                {
                    "command": "aws.iot.setDefaultPolicy",
                    "when": "false"
                },
                {
                    "command": "aws.iot.copyEndpoint",
                    "when": "false"
                },
                {
                    "command": "aws.deploySamApplication",
                    "when": "config.aws.samcli.legacyDeploy"
                },
                {
                    "command": "aws.samcli.sync",
                    "when": "!config.aws.samcli.legacyDeploy"
                },
                {
                    "command": "aws.samcli.syncCode",
                    "when": "config.aws.experiments.samSyncCode && !config.aws.samcli.legacyDeploy"
                },
                {
                    "command": "aws.s3.copyPath",
                    "when": "false"
                },
                {
                    "command": "aws.s3.createBucket",
                    "when": "false"
                },
                {
                    "command": "aws.s3.createFolder",
                    "when": "false"
                },
                {
                    "command": "aws.s3.deleteBucket",
                    "when": "false"
                },
                {
                    "command": "aws.s3.deleteFile",
                    "when": "false"
                },
                {
                    "command": "aws.s3.downloadFileAs",
                    "when": "false"
                },
                {
                    "command": "aws.s3.openFile",
                    "when": "false"
                },
                {
                    "command": "aws.s3.editFile",
                    "when": "false"
                },
                {
                    "command": "aws.s3.uploadFileToParent",
                    "when": "false"
                },
                {
                    "command": "aws.apprunner.startDeployment",
                    "when": "false"
                },
                {
                    "command": "aws.apprunner.createService",
                    "when": "false"
                },
                {
                    "command": "aws.apprunner.pauseService",
                    "when": "false"
                },
                {
                    "command": "aws.apprunner.resumeService",
                    "when": "false"
                },
                {
                    "command": "aws.apprunner.copyServiceUrl",
                    "when": "false"
                },
                {
                    "command": "aws.apprunner.open",
                    "when": "false"
                },
                {
                    "command": "aws.apprunner.deleteService",
                    "when": "false"
                },
                {
                    "command": "aws.apprunner.createServiceFromEcr",
                    "when": "false"
                },
                {
                    "command": "aws.resources.copyIdentifier",
                    "when": "false"
                },
                {
                    "command": "aws.resources.openResourcePreview",
                    "when": "false"
                },
                {
                    "command": "aws.resources.createResource",
                    "when": "false"
                },
                {
                    "command": "aws.resources.deleteResource",
                    "when": "false"
                },
                {
                    "command": "aws.resources.updateResource",
                    "when": "false"
                },
                {
                    "command": "aws.resources.updateResourceInline",
                    "when": "false"
                },
                {
                    "command": "aws.resources.saveResource",
                    "when": "false"
                },
                {
                    "command": "aws.resources.closeResource",
                    "when": "false"
                },
                {
                    "command": "aws.resources.viewDocs",
                    "when": "false"
                },
                {
                    "command": "aws.ecs.runCommandInContainer",
                    "when": "false"
                },
                {
                    "command": "aws.ecs.openTaskInTerminal",
                    "when": "false"
                },
                {
                    "command": "aws.ecs.enableEcsExec",
                    "when": "false"
                },
                {
                    "command": "aws.ecs.disableEcsExec",
                    "when": "false"
                },
                {
                    "command": "aws.ecs.viewDocumentation",
                    "when": "false"
                },
                {
                    "command": "aws.renderStateMachineGraph",
                    "when": "false"
                },
                {
                    "command": "aws.auth.addConnection",
                    "when": "false"
                },
                {
                    "command": "aws.auth.switchConnections",
                    "when": "false"
                },
                {
                    "command": "aws.auth.signout",
                    "when": "false"
                },
                {
                    "command": "aws.auth.help",
                    "when": "false"
                },
                {
                    "command": "aws.dev.openMenu",
                    "when": "aws.isDevMode || isCloud9"
                },
                {
                    "command": "Mynah.show"
                }
            ],
            "editor/title": [
                {
                    "command": "aws.previewStateMachine",
                    "when": "editorLangId == asl || editorLangId == asl-yaml",
                    "group": "navigation"
                },
                {
                    "command": "aws.saveCurrentLogStreamContent",
                    "when": "resourceScheme == awsCloudWatchLogs",
                    "group": "navigation"
                },
                {
                    "command": "aws.s3.editFile",
                    "when": "resourceScheme == s3-readonly",
                    "group": "navigation"
                },
                {
                    "command": "aws.ssmDocument.publishDocument",
                    "when": "editorLangId =~ /^(ssm-yaml|ssm-json)$/",
                    "group": "navigation"
                },
                {
                    "command": "aws.resources.updateResourceInline",
                    "when": "resourceScheme == awsResource && !isCloud9 && config.aws.experiments.jsonResourceModification",
                    "group": "navigation"
                },
                {
                    "command": "aws.resources.closeResource",
                    "when": "resourcePath =~ /^.+(awsResource.json)$/",
                    "group": "navigation"
                },
                {
                    "command": "aws.resources.saveResource",
                    "when": "resourcePath =~ /^.+(awsResource.json)$/",
                    "group": "navigation"
                },
                {
                    "command": "Mynah.show",
                    "group": "navigation"
                }
            ],
            "editor/context": [
                {
                    "command": "Mynah.show",
                    "group": "4_search",
                    "args": "{\"inputTrigger\": \"MENU\"}"
                }
            ],
            "editor/title/context": [
                {
                    "command": "aws.copyLogStreamName",
                    "when": "resourceScheme == awsCloudWatchLogs",
                    "group": "1_cutcopypaste@1"
                }
            ],
            "view/title": [
                {
                    "command": "aws.submitFeedback",
                    "when": "view == aws.explorer",
                    "group": "navigation@6"
                },
                {
                    "command": "aws.refreshAwsExplorer",
                    "when": "view == aws.explorer",
                    "group": "navigation@5"
                },
                {
                    "command": "aws.login",
                    "when": "view == aws.explorer",
                    "group": "1_account@1"
                },
                {
                    "command": "aws.showRegion",
                    "when": "view == aws.explorer",
                    "group": "1_account@2"
                },
                {
                    "command": "aws.listCommands",
                    "when": "view == aws.explorer && !isCloud9",
                    "group": "1_account@3"
                },
                {
                    "command": "aws.lambda.createNewSamApp",
                    "when": "view == aws.explorer",
                    "group": "3_lambda@1"
                },
                {
                    "command": "aws.launchConfigForm",
                    "when": "view == aws.explorer",
                    "group": "3_lambda@2"
                },
                {
                    "command": "aws.deploySamApplication",
                    "when": "config.aws.samcli.legacyDeploy && view == aws.explorer",
                    "group": "3_lambda@3"
                },
                {
                    "command": "aws.samcli.sync",
                    "when": "!config.aws.samcli.legacyDeploy && view == aws.explorer",
                    "group": "3_lambda@3"
                },
                {
                    "command": "aws.samcli.syncCode",
                    "when": "config.aws.experiments.samSyncCode && !config.aws.samcli.legacyDeploy && view == aws.explorer",
                    "group": "3_lambda@4"
                },
                {
                    "command": "aws.quickStart",
                    "when": "view == aws.explorer",
                    "group": "y_toolkitMeta@1"
                },
                {
                    "command": "aws.help",
                    "when": "view == aws.explorer || !aws.explorer.visible && view =~ /^aws/",
                    "group": "y_toolkitMeta@2"
                },
                {
                    "command": "aws.github",
                    "when": "view == aws.explorer || !aws.explorer.visible && view =~ /^aws/",
                    "group": "y_toolkitMeta@3"
                },
                {
                    "command": "aws.createIssueOnGitHub",
                    "when": "view == aws.explorer || !aws.explorer.visible && view =~ /^aws/",
                    "group": "y_toolkitMeta@4"
                },
                {
                    "command": "aws.submitFeedback",
                    "when": "view == aws.explorer || !aws.explorer.visible && view =~ /^aws/",
                    "group": "y_toolkitMeta@5"
                },
                {
                    "command": "aws.aboutToolkit",
                    "when": "view == aws.explorer || !aws.explorer.visible && view =~ /^aws/",
                    "group": "z_about@1"
                },
                {
                    "command": "aws.viewLogs",
                    "when": "view == aws.explorer || !aws.explorer.visible && view =~ /^aws/",
                    "group": "z_about@1"
                },
                {
                    "command": "aws.codecatalyst.cloneRepo",
                    "when": "view == aws.codecatalyst && !isCloud9",
                    "group": "1_codeCatalyst@1"
                },
                {
                    "command": "aws.codecatalyst.createDevEnv",
                    "when": "view == aws.codecatalyst && !isCloud9",
                    "group": "1_codeCatalyst@1"
                },
                {
                    "command": "aws.codecatalyst.listCommands",
                    "when": "view == aws.codecatalyst && !isCloud9",
                    "group": "1_codeCatalyst@1"
                },
                {
                    "command": "aws.codecatalyst.openDevEnv",
                    "when": "view == aws.codecatalyst && !isCloud9",
                    "group": "1_codeCatalyst@1"
                }
            ],
            "explorer/context": [
                {
                    "command": "aws.deploySamApplication",
                    "when": "config.aws.samcli.legacyDeploy && isFileSystemResource && resourceFilename =~ /^template\\.(json|yml|yaml)$/",
                    "group": "z_aws@1"
                },
                {
                    "command": "aws.samcli.sync",
                    "when": "!config.aws.samcli.legacyDeploy && isFileSystemResource && resourceFilename =~ /^(template\\.(json|yml|yaml))|(samconfig\\.toml)$/",
                    "group": "z_aws@1"
                },
                {
                    "command": "aws.samcli.syncCode",
                    "when": "config.aws.experiments.samSyncCode && !config.aws.samcli.legacyDeploy && isFileSystemResource && resourceFilename =~ /^(template\\.(json|yml|yaml))|(samconfig\\.toml)$/",
                    "group": "z_aws@2"
                },
                {
                    "command": "aws.uploadLambda",
                    "when": "explorerResourceIsFolder || isFileSystemResource && resourceFilename =~ /^template\\.(json|yml|yaml)$/",
                    "group": "z_aws@3"
                }
            ],
            "view/item/context": [
                {
                    "command": "aws.apig.invokeRemoteRestApi",
                    "when": "view == aws.explorer && viewItem =~ /^(awsApiGatewayNode)$/",
                    "group": "0@1"
                },
                {
                    "command": "aws.codecatalyst.removeConnection",
                    "when": "viewItem == awsCodeCatalystNodeSaved",
                    "group": "0@1"
                },
                {
                    "command": "aws.codecatalyst.removeConnection",
                    "when": "viewItem == awsCodeCatalystNodeSaved",
                    "group": "inline@1"
                },
                {
                    "command": "aws.ecr.createRepository",
                    "when": "view == aws.explorer && viewItem == awsEcrNode",
                    "group": "inline@1"
                },
                {
                    "command": "aws.iot.createThing",
                    "when": "view == aws.explorer && viewItem == awsIotThingsNode",
                    "group": "inline@1"
                },
                {
                    "command": "aws.iot.createCert",
                    "when": "view == aws.explorer && viewItem == awsIotCertsNode",
                    "group": "inline@1"
                },
                {
                    "command": "aws.iot.createPolicy",
                    "when": "view == aws.explorer && viewItem == awsIotPoliciesNode",
                    "group": "inline@1"
                },
                {
                    "command": "aws.iot.attachCert",
                    "when": "view == aws.explorer && viewItem == awsIotThingNode",
                    "group": "inline@1"
                },
                {
                    "command": "aws.iot.attachPolicy",
                    "when": "view == aws.explorer && viewItem =~ /^awsIotCertificateNode.(Things|Policies)/",
                    "group": "inline@1"
                },
                {
                    "command": "aws.s3.openFile",
                    "when": "view == aws.explorer && viewItem == awsS3FileNode && !isCloud9",
                    "group": "0@1"
                },
                {
                    "command": "aws.s3.editFile",
                    "when": "view == aws.explorer && viewItem == awsS3FileNode && !isCloud9",
                    "group": "inline@1"
                },
                {
                    "command": "aws.s3.downloadFileAs",
                    "when": "view == aws.explorer && viewItem == awsS3FileNode",
                    "group": "inline@2"
                },
                {
                    "command": "aws.s3.createBucket",
                    "when": "view == aws.explorer && viewItem == awsS3Node",
                    "group": "inline@1"
                },
                {
                    "command": "aws.s3.createFolder",
                    "when": "view == aws.explorer && viewItem =~ /^(awsS3BucketNode|awsS3FolderNode)$/",
                    "group": "inline@1"
                },
                {
                    "command": "aws.ssmDocument.openLocalDocument",
                    "when": "view == aws.explorer && viewItem =~ /^(awsDocumentItemNode|awsDocumentItemNodeWriteable)$/",
                    "group": "inline@1"
                },
                {
                    "command": "aws.s3.uploadFile",
                    "when": "view == aws.explorer && viewItem =~ /^(awsS3BucketNode|awsS3FolderNode)$/",
                    "group": "inline@2"
                },
                {
                    "command": "aws.showRegion",
                    "when": "view == aws.explorer && viewItem == awsRegionNode",
                    "group": "0@1"
                },
                {
                    "command": "aws.lambda.createNewSamApp",
                    "when": "view == aws.explorer && viewItem == awsLambdaNode || viewItem == awsRegionNode",
                    "group": "1@1"
                },
                {
                    "command": "aws.launchConfigForm",
                    "when": "view == aws.explorer && viewItem == awsLambdaNode || viewItem == awsRegionNode || viewItem == awsCloudFormationRootNode",
                    "group": "1@1"
                },
                {
                    "command": "aws.deploySamApplication",
                    "when": "config.aws.samcli.legacyDeploy && view == aws.explorer && viewItem =~ /^(awsLambdaNode|awsRegionNode|awsCloudFormationRootNode)$/",
                    "group": "1@2"
                },
                {
                    "command": "aws.samcli.sync",
                    "when": "!config.aws.samcli.legacyDeploy && view == aws.explorer && viewItem =~ /^(awsLambdaNode|awsRegionNode|awsCloudFormationRootNode)$/",
                    "group": "1@2"
                },
                {
                    "command": "aws.samcli.syncCode",
                    "when": "config.aws.experiments.samSyncCode && !config.aws.samcli.legacyDeploy && view == aws.explorer && viewItem =~ /^(awsLambdaNode|awsRegionNode|awsCloudFormationRootNode)$/",
                    "group": "1@3"
                },
                {
                    "command": "aws.ecr.copyTagUri",
                    "when": "view == aws.explorer && viewItem == awsEcrTagNode",
                    "group": "2@1"
                },
                {
                    "command": "aws.ecr.deleteTag",
                    "when": "view == aws.explorer && viewItem == awsEcrTagNode",
                    "group": "3@1"
                },
                {
                    "command": "aws.ecr.copyRepositoryUri",
                    "when": "view == aws.explorer && viewItem == awsEcrRepositoryNode",
                    "group": "2@1"
                },
                {
                    "command": "aws.ecr.createRepository",
                    "when": "view == aws.explorer && viewItem == awsEcrNode",
                    "group": "0@1"
                },
                {
                    "command": "aws.ecr.deleteRepository",
                    "when": "view == aws.explorer && viewItem == awsEcrRepositoryNode",
                    "group": "3@1"
                },
                {
                    "command": "aws.invokeLambda",
                    "when": "view == aws.explorer && viewItem =~ /^(awsRegionFunctionNode|awsRegionFunctionNodeDownloadable|awsCloudFormationFunctionNode)$/",
                    "group": "0@1"
                },
                {
                    "command": "aws.downloadLambda",
                    "when": "view == aws.explorer && viewItem =~ /^(awsRegionFunctionNode|awsRegionFunctionNodeDownloadable)$/",
                    "group": "0@2"
                },
                {
                    "command": "aws.uploadLambda",
                    "when": "view == aws.explorer && viewItem =~ /^(awsRegionFunctionNode|awsRegionFunctionNodeDownloadable)$/",
                    "group": "1@1"
                },
                {
                    "command": "aws.deleteLambda",
                    "when": "view == aws.explorer && viewItem =~ /^(awsRegionFunctionNode|awsRegionFunctionNodeDownloadable)$/",
                    "group": "4@1"
                },
                {
                    "command": "aws.copyLambdaUrl",
                    "when": "view == aws.explorer && viewItem =~ /^(awsRegionFunctionNode|awsRegionFunctionNodeDownloadable)$/",
                    "group": "2@0"
                },
                {
                    "command": "aws.deleteCloudFormation",
                    "when": "view == aws.explorer && viewItem == awsCloudFormationNode",
                    "group": "3@5"
                },
                {
                    "command": "aws.searchSchema",
                    "when": "view == aws.explorer && viewItem == awsSchemasNode",
                    "group": "0@1"
                },
                {
                    "command": "aws.searchSchemaPerRegistry",
                    "when": "view == aws.explorer && viewItem == awsRegistryItemNode",
                    "group": "0@1"
                },
                {
                    "command": "aws.viewSchemaItem",
                    "when": "view == aws.explorer && viewItem == awsSchemaItemNode",
                    "group": "0@1"
                },
                {
                    "command": "aws.stepfunctions.createStateMachineFromTemplate",
                    "when": "view == aws.explorer && viewItem == awsStepFunctionsNode",
                    "group": "0@1"
                },
                {
                    "command": "aws.downloadStateMachineDefinition",
                    "when": "view == aws.explorer && viewItem == awsStateMachineNode",
                    "group": "0@1"
                },
                {
                    "command": "aws.renderStateMachineGraph",
                    "when": "view == aws.explorer && viewItem == awsStateMachineNode",
                    "group": "0@2"
                },
                {
                    "command": "aws.cdk.renderStateMachineGraph",
                    "when": "viewItem == awsCdkStateMachineNode",
                    "group": "inline@1"
                },
                {
                    "command": "aws.cdk.renderStateMachineGraph",
                    "when": "viewItem == awsCdkStateMachineNode",
                    "group": "0@1"
                },
                {
                    "command": "aws.executeStateMachine",
                    "when": "view == aws.explorer && viewItem == awsStateMachineNode",
                    "group": "0@3"
                },
                {
                    "command": "aws.iot.createThing",
                    "when": "view == aws.explorer && viewItem == awsIotThingsNode",
                    "group": "0@1"
                },
                {
                    "command": "aws.iot.createCert",
                    "when": "view == aws.explorer && viewItem == awsIotCertsNode",
                    "group": "0@1"
                },
                {
                    "command": "aws.iot.createPolicy",
                    "when": "view == aws.explorer && viewItem == awsIotPoliciesNode",
                    "group": "0@1"
                },
                {
                    "command": "aws.iot.createPolicyVersion",
                    "when": "view == aws.explorer && viewItem == awsIotPolicyNode.WithVersions",
                    "group": "0@1"
                },
                {
                    "command": "aws.iot.viewPolicyVersion",
                    "when": "view == aws.explorer && viewItem =~ /^awsIotPolicyVersionNode./",
                    "group": "0@1"
                },
                {
                    "command": "aws.iot.attachCert",
                    "when": "view == aws.explorer && viewItem == awsIotThingNode",
                    "group": "0@1"
                },
                {
                    "command": "aws.iot.attachPolicy",
                    "when": "view == aws.explorer && viewItem =~ /^awsIotCertificateNode.(Things|Policies)/",
                    "group": "0@1"
                },
                {
                    "command": "aws.s3.createBucket",
                    "when": "view == aws.explorer && viewItem == awsS3Node",
                    "group": "0@1"
                },
                {
                    "command": "aws.s3.downloadFileAs",
                    "when": "view == aws.explorer && viewItem == awsS3FileNode",
                    "group": "0@1"
                },
                {
                    "command": "aws.s3.uploadFile",
                    "when": "view == aws.explorer && viewItem =~ /^(awsS3BucketNode|awsS3FolderNode)$/",
                    "group": "0@1"
                },
                {
                    "command": "aws.s3.uploadFileToParent",
                    "when": "view == aws.explorer && viewItem == awsS3FileNode",
                    "group": "1@1"
                },
                {
                    "command": "aws.s3.createFolder",
                    "when": "view == aws.explorer && viewItem =~ /^(awsS3BucketNode|awsS3FolderNode)$/",
                    "group": "1@1"
                },
                {
                    "command": "aws.iot.deactivateCert",
                    "when": "view == aws.explorer && viewItem =~ /^awsIotCertificateNode.(Things|Policies).ACTIVE$/",
                    "group": "1@1"
                },
                {
                    "command": "aws.iot.activateCert",
                    "when": "view == aws.explorer && viewItem =~ /^awsIotCertificateNode.(Things|Policies).INACTIVE$/",
                    "group": "1@1"
                },
                {
                    "command": "aws.iot.revokeCert",
                    "when": "view == aws.explorer && viewItem =~ /^awsIotCertificateNode.(Things|Policies).(ACTIVE|INACTIVE)$/",
                    "group": "1@2"
                },
                {
                    "command": "aws.iot.setDefaultPolicy",
                    "when": "view == aws.explorer && viewItem == awsIotPolicyVersionNode.NONDEFAULT",
                    "group": "1@1"
                },
                {
                    "command": "aws.iot.copyEndpoint",
                    "when": "view == aws.explorer && viewItem == awsIotNode",
                    "group": "2@1"
                },
                {
                    "command": "aws.copyName",
                    "when": "view == aws.explorer && viewItem =~ /^(awsRegionFunctionNode|awsRegionFunctionNodeDownloadable|awsCloudFormationFunctionNode|awsStateMachineNode|awsCloudFormationNode|awsS3BucketNode|awsS3FolderNode|awsS3FileNode|awsApiGatewayNode|awsIotThingNode)$|^(awsAppRunnerServiceNode|awsIotCertificateNode|awsIotPolicyNode|awsIotPolicyVersionNode)/",
                    "group": "2@1"
                },
                {
                    "command": "aws.copyArn",
                    "when": "view == aws.explorer && viewItem =~ /^(awsRegionFunctionNode|awsRegionFunctionNodeDownloadable|awsCloudFormationFunctionNode|awsStateMachineNode|awsCloudFormationNode|awsCloudWatchLogNode|awsS3BucketNode|awsS3FolderNode|awsS3FileNode|awsApiGatewayNode|awsEcrRepositoryNode|awsIotThingNode)$|^(awsAppRunnerServiceNode|awsEcsServiceNode|awsIotCertificateNode|awsIotPolicyNode|awsIotPolicyVersionNode|awsMdeInstanceNode)/",
                    "group": "2@2"
                },
                {
                    "command": "aws.apig.copyUrl",
                    "when": "view == aws.explorer && viewItem =~ /^(awsApiGatewayNode)$/",
                    "group": "2@0"
                },
                {
                    "command": "aws.s3.copyPath",
                    "when": "view == aws.explorer && viewItem =~ /^(awsS3FolderNode|awsS3FileNode)$/",
                    "group": "2@3"
                },
                {
                    "command": "aws.s3.presignedURL",
                    "when": "view == aws.explorer && viewItem =~ /^(awsS3FileNode)$/",
                    "group": "2@4"
                },
                {
                    "command": "aws.iot.detachCert",
                    "when": "view == aws.explorer && viewItem =~ /^(awsIotCertificateNode.Things)/",
                    "group": "3@1"
                },
                {
                    "command": "aws.iot.detachPolicy",
                    "when": "view == aws.explorer && viewItem == awsIotPolicyNode.Certificates",
                    "group": "3@1"
                },
                {
                    "command": "aws.iot.deleteThing",
                    "when": "view == aws.explorer && viewItem == awsIotThingNode",
                    "group": "3@1"
                },
                {
                    "command": "aws.iot.deleteCert",
                    "when": "view == aws.explorer && viewItem =~ /^awsIotCertificateNode.Policies/",
                    "group": "3@1"
                },
                {
                    "command": "aws.iot.deletePolicy",
                    "when": "view == aws.explorer && viewItem == awsIotPolicyNode.WithVersions",
                    "group": "3@1"
                },
                {
                    "command": "aws.iot.deletePolicyVersion",
                    "when": "view == aws.explorer && viewItem == awsIotPolicyVersionNode.NONDEFAULT",
                    "group": "3@1"
                },
                {
                    "command": "aws.s3.deleteBucket",
                    "when": "view == aws.explorer && viewItem == awsS3BucketNode",
                    "group": "3@1"
                },
                {
                    "command": "aws.s3.deleteFile",
                    "when": "view == aws.explorer && viewItem == awsS3FileNode",
                    "group": "3@1"
                },
                {
                    "command": "aws.downloadSchemaItemCode",
                    "when": "view == aws.explorer && viewItem == awsSchemaItemNode",
                    "group": "1@1"
                },
                {
                    "command": "aws.cloudWatchLogs.viewLogStream",
                    "group": "0@1",
                    "when": "view == aws.explorer && viewItem == awsCloudWatchLogNode"
                },
                {
                    "command": "aws.ssmDocument.openLocalDocumentYaml",
                    "group": "0@1",
                    "when": "view == aws.explorer && viewItem =~ /^(awsDocumentItemNode|awsDocumentItemNodeWriteable)$/"
                },
                {
                    "command": "aws.ssmDocument.openLocalDocumentJson",
                    "group": "0@2",
                    "when": "view == aws.explorer && viewItem =~ /^(awsDocumentItemNode|awsDocumentItemNodeWriteable)$/"
                },
                {
                    "command": "aws.ssmDocument.updateDocumentVersion",
                    "group": "2@1",
                    "when": "view == aws.explorer && viewItem == awsDocumentItemNodeWriteable"
                },
                {
                    "command": "aws.ssmDocument.deleteDocument",
                    "group": "3@2",
                    "when": "view == aws.explorer && viewItem == awsDocumentItemNodeWriteable"
                },
                {
                    "command": "aws.ecs.runCommandInContainer",
                    "group": "0@1",
                    "when": "view == aws.explorer && viewItem =~ /^(awsEcsContainerNodeExec)(.*)$/"
                },
                {
                    "command": "aws.ecs.openTaskInTerminal",
                    "group": "0@2",
                    "when": "view == aws.explorer && viewItem =~ /^(awsEcsContainerNodeExec)(.*)$/ && !isCloud9"
                },
                {
                    "command": "aws.ecs.enableEcsExec",
                    "group": "0@2",
                    "when": "view == aws.explorer && viewItem == awsEcsServiceNode.DISABLED"
                },
                {
                    "command": "aws.ecs.disableEcsExec",
                    "group": "0@2",
                    "when": "view == aws.explorer && viewItem == awsEcsServiceNode.ENABLED"
                },
                {
                    "command": "aws.ecs.viewDocumentation",
                    "group": "1@3",
                    "when": "view == aws.explorer && viewItem =~ /^(awsEcsClusterNode|awsEcsContainerNode)$|^awsEcsServiceNode/"
                },
                {
                    "command": "aws.resources.configure",
                    "when": "view == aws.explorer && viewItem == resourcesRootNode",
                    "group": "1@1"
                },
                {
                    "command": "aws.resources.configure",
                    "when": "view == aws.explorer && viewItem == resourcesRootNode",
                    "group": "inline@1"
                },
                {
                    "command": "aws.resources.openResourcePreview",
                    "when": "view == aws.explorer && viewItem =~ /^(.*)(ResourceNode)$/",
                    "group": "1@1"
                },
                {
                    "command": "aws.resources.copyIdentifier",
                    "when": "view == aws.explorer && viewItem =~ /^(.*)(ResourceNode)$/",
                    "group": "1@1"
                },
                {
                    "command": "aws.resources.viewDocs",
                    "when": "view == aws.explorer && viewItem =~ /^(.*)(Documented)(.*)(ResourceTypeNode)$/",
                    "group": "1@1"
                },
                {
                    "command": "aws.resources.createResource",
                    "when": "view == aws.explorer && viewItem =~ /^(.*)(Creatable)(.*)(ResourceTypeNode)$/ && !isCloud9 && config.aws.experiments.jsonResourceModification",
                    "group": "2@1"
                },
                {
                    "command": "aws.resources.createResource",
                    "when": "view == aws.explorer && viewItem =~ /^(.*)(Creatable)(.*)(ResourceTypeNode)$/ && !isCloud9 && config.aws.experiments.jsonResourceModification",
                    "group": "inline@1"
                },
                {
                    "command": "aws.resources.updateResource",
                    "when": "view == aws.explorer && viewItem =~ /^(.*)(Updatable)(.*)(ResourceNode)$/ && !isCloud9 && config.aws.experiments.jsonResourceModification",
                    "group": "2@1"
                },
                {
                    "command": "aws.resources.deleteResource",
                    "when": "view == aws.explorer && viewItem =~ /^(.*)(Deletable)(.*)(ResourceNode)$/ && !isCloud9 && config.aws.experiments.jsonResourceModification",
                    "group": "2@2"
                },
                {
                    "command": "aws.apprunner.createServiceFromEcr",
                    "group": "0@2",
                    "when": "view == aws.explorer && viewItem =~ /awsEcrTagNode|awsEcrRepositoryNode/"
                },
                {
                    "command": "aws.apprunner.startDeployment",
                    "group": "0@1",
                    "when": "view == aws.explorer && viewItem == awsAppRunnerServiceNode.RUNNING"
                },
                {
                    "command": "aws.apprunner.createService",
                    "group": "0@2",
                    "when": "view == aws.explorer && viewItem == awsAppRunnerNode"
                },
                {
                    "command": "aws.apprunner.pauseService",
                    "group": "0@3",
                    "when": "view == aws.explorer && viewItem == awsAppRunnerServiceNode.RUNNING"
                },
                {
                    "command": "aws.apprunner.resumeService",
                    "group": "0@3",
                    "when": "view == aws.explorer && viewItem == awsAppRunnerServiceNode.PAUSED"
                },
                {
                    "command": "aws.apprunner.copyServiceUrl",
                    "group": "1@1",
                    "when": "view == aws.explorer && viewItem == awsAppRunnerServiceNode.RUNNING"
                },
                {
                    "command": "aws.apprunner.open",
                    "group": "1@2",
                    "when": "view == aws.explorer && viewItem == awsAppRunnerServiceNode.RUNNING"
                },
                {
                    "command": "aws.apprunner.deleteService",
                    "group": "3@1",
                    "when": "view == aws.explorer && viewItem =~ /awsAppRunnerServiceNode.[RUNNING|PAUSED|CREATE_FAILED]/"
                },
                {
                    "command": "aws.cloudFormation.newTemplate",
                    "group": "0@1",
                    "when": "view == aws.explorer && viewItem == awsCloudFormationRootNode"
                },
                {
                    "command": "aws.sam.newTemplate",
                    "group": "0@2",
                    "when": "view == aws.explorer && viewItem == awsCloudFormationRootNode"
                },
                {
                    "command": "aws.codeWhisperer.configure",
                    "when": "viewItem =~ /^awsCodeWhispererNode/ && !isCloud9",
                    "group": "inline@2"
                },
                {
                    "command": "aws.codeWhisperer.introduction",
                    "when": "viewItem =~ /^awsCodeWhispererNode/ && !isCloud9 && CODEWHISPERER_TERMS_ACCEPTED",
                    "group": "inline@1"
                },
                {
                    "command": "aws.codeWhisperer.removeConnection",
                    "when": "viewItem == awsCodeWhispererNodeSaved",
                    "group": "0@1"
                },
                {
                    "command": "aws.codeWhisperer.removeConnection",
                    "when": "viewItem == awsCodeWhispererNodeSaved",
                    "group": "inline@3"
                },
                {
                    "command": "aws.cdk.refresh",
                    "when": "viewItem == awsCdkRootNode",
                    "group": "inline@1"
                },
                {
                    "command": "aws.cdk.refresh",
                    "when": "viewItem == awsCdkRootNode",
                    "group": "0@1"
                },
                {
                    "command": "aws.cdk.viewDocs",
                    "when": "viewItem == awsCdkRootNode",
                    "group": "0@2"
                },
                {
                    "command": "aws.auth.addConnection",
                    "when": "viewItem == awsAuthNode",
                    "group": "0@1"
                },
                {
                    "command": "aws.auth.switchConnections",
                    "when": "viewItem == awsAuthNode",
                    "group": "0@2"
                },
                {
                    "command": "aws.auth.signout",
                    "when": "viewItem == awsAuthNode && !isCloud9",
                    "group": "0@3"
                },
                {
                    "command": "aws.auth.help",
                    "when": "viewItem == awsAuthNode",
                    "group": "inline@1"
                },
                {
                    "submenu": "aws.auth",
                    "when": "viewItem == awsAuthNode",
                    "group": "inline@2"
                }
            ],
            "aws.auth": [
                {
                    "command": "aws.auth.addConnection",
                    "group": "0@1"
                },
                {
                    "command": "aws.auth.switchConnections",
                    "group": "0@2"
                },
                {
                    "command": "aws.auth.signout",
                    "enablement": "!isCloud9",
                    "group": "0@3"
                }
            ]
        },
        "commands": [
            {
                "command": "aws.launchConfigForm",
                "title": "%AWS.command.launchConfigForm.title%",
                "category": "%AWS.title%",
                "cloud9": {
                    "cn": {
                        "category": "%AWS.title.cn%"
                    }
                }
            },
            {
                "command": "aws.apig.copyUrl",
                "title": "%AWS.command.apig.copyUrl%",
                "category": "%AWS.title%",
                "cloud9": {
                    "cn": {
                        "category": "%AWS.title.cn%"
                    }
                }
            },
            {
                "command": "aws.apig.invokeRemoteRestApi",
                "title": "%AWS.command.apig.invokeRemoteRestApi%",
                "category": "%AWS.title%",
                "cloud9": {
                    "cn": {
                        "category": "%AWS.title.cn%",
                        "title": "%AWS.command.apig.invokeRemoteRestApi.cn%"
                    }
                }
            },
            {
                "command": "aws.lambda.createNewSamApp",
                "title": "%AWS.command.createNewSamApp%",
                "category": "%AWS.title%",
                "cloud9": {
                    "cn": {
                        "category": "%AWS.title.cn%"
                    }
                }
            },
            {
                "command": "aws.login",
                "title": "%AWS.command.login%",
                "category": "%AWS.title%",
                "cloud9": {
                    "cn": {
                        "title": "%AWS.command.login.cn%",
                        "category": "%AWS.title.cn%"
                    }
                }
            },
            {
                "command": "aws.credentials.profile.create",
                "title": "%AWS.command.credentials.profile.create%",
                "category": "%AWS.title%",
                "cloud9": {
                    "cn": {
                        "category": "%AWS.title.cn%"
                    }
                }
            },
            {
                "command": "aws.credentials.edit",
                "title": "%AWS.command.credentials.edit%",
                "category": "%AWS.title%",
                "cloud9": {
                    "cn": {
                        "category": "%AWS.title.cn%"
                    }
                }
            },
            {
                "command": "aws.codecatalyst.openOrg",
                "title": "%AWS.command.codecatalyst.openOrg%",
                "category": "AWS"
            },
            {
                "command": "aws.codecatalyst.openProject",
                "title": "%AWS.command.codecatalyst.openProject%",
                "category": "AWS"
            },
            {
                "command": "aws.codecatalyst.openRepo",
                "title": "%AWS.command.codecatalyst.openRepo%",
                "category": "AWS"
            },
            {
                "command": "aws.codecatalyst.openDevEnv",
                "title": "%AWS.command.codecatalyst.openDevEnv%",
                "category": "AWS",
                "enablement": "!isCloud9"
            },
            {
                "command": "aws.codecatalyst.listCommands",
                "title": "%AWS.command.codecatalyst.listCommands%",
                "category": "AWS",
                "enablement": "!isCloud9"
            },
            {
                "command": "aws.codecatalyst.cloneRepo",
                "title": "%AWS.command.codecatalyst.cloneRepo%",
                "category": "AWS",
                "enablement": "!isCloud9"
            },
            {
                "command": "aws.codecatalyst.createDevEnv",
                "title": "%AWS.command.codecatalyst.createDevEnv%",
                "category": "AWS",
                "enablement": "!isCloud9"
            },
            {
                "command": "aws.codecatalyst.removeConnection",
                "title": "%AWS.command.codecatalyst.removeConnection%",
                "category": "AWS",
                "icon": "$(debug-disconnect)"
            },
            {
                "command": "aws.logout",
                "title": "%AWS.command.logout%",
                "category": "%AWS.title%",
                "cloud9": {
                    "cn": {
                        "category": "%AWS.title.cn%"
                    }
                }
            },
            {
                "command": "aws.auth.addConnection",
                "title": "%AWS.command.auth.addConnection%",
                "category": "%AWS.title%"
            },
            {
                "command": "aws.auth.switchConnections",
                "title": "%AWS.command.auth.switchConnections%",
                "category": "%AWS.title%"
            },
            {
                "command": "aws.auth.signout",
                "title": "%AWS.command.auth.signout%",
                "category": "%AWS.title%",
                "enablement": "!isCloud9"
            },
            {
                "command": "aws.auth.help",
                "title": "%AWS.generic.viewDocs%",
                "category": "%AWS.title%",
                "icon": "$(question)"
            },
            {
                "command": "aws.createIssueOnGitHub",
                "title": "%AWS.command.createIssueOnGitHub%",
                "category": "%AWS.title%",
                "cloud9": {
                    "cn": {
                        "category": "%AWS.title.cn%"
                    }
                }
            },
            {
                "command": "aws.ecr.copyTagUri",
                "title": "%AWS.command.ecr.copyTagUri%",
                "category": "%AWS.title%",
                "cloud9": {
                    "cn": {
                        "category": "%AWS.title.cn%"
                    }
                }
            },
            {
                "command": "aws.ecr.deleteTag",
                "title": "%AWS.command.ecr.deleteTag%",
                "category": "%AWS.title%",
                "cloud9": {
                    "cn": {
                        "category": "%AWS.title.cn%"
                    }
                }
            },
            {
                "command": "aws.ecr.copyRepositoryUri",
                "title": "%AWS.command.ecr.copyRepositoryUri%",
                "category": "%AWS.title%",
                "cloud9": {
                    "cn": {
                        "category": "%AWS.title.cn%"
                    }
                }
            },
            {
                "command": "aws.ecr.createRepository",
                "title": "%AWS.command.ecr.createRepository%",
                "category": "%AWS.title%",
                "icon": "$(add)",
                "cloud9": {
                    "cn": {
                        "category": "%AWS.title.cn%"
                    }
                }
            },
            {
                "command": "aws.ecr.deleteRepository",
                "title": "%AWS.command.ecr.deleteRepository%",
                "category": "%AWS.title%",
                "cloud9": {
                    "cn": {
                        "category": "%AWS.title.cn%"
                    }
                }
            },
            {
                "command": "aws.showRegion",
                "title": "%AWS.command.showRegion%",
                "category": "%AWS.title%",
                "cloud9": {
                    "cn": {
                        "category": "%AWS.title.cn%"
                    }
                }
            },
            {
                "command": "aws.iot.createThing",
                "title": "%AWS.command.iot.createThing%",
                "category": "%AWS.title%",
                "icon": "$(add)",
                "cloud9": {
                    "cn": {
                        "category": "%AWS.title.cn%"
                    }
                }
            },
            {
                "command": "aws.iot.deleteThing",
                "title": "%AWS.generic.promptDelete%",
                "category": "%AWS.title%",
                "cloud9": {
                    "cn": {
                        "category": "%AWS.title.cn%"
                    }
                }
            },
            {
                "command": "aws.iot.createCert",
                "title": "%AWS.command.iot.createCert%",
                "category": "%AWS.title%",
                "icon": "$(add)",
                "cloud9": {
                    "cn": {
                        "category": "%AWS.title.cn%"
                    }
                }
            },
            {
                "command": "aws.iot.deleteCert",
                "title": "%AWS.generic.promptDelete%",
                "category": "%AWS.title%",
                "cloud9": {
                    "cn": {
                        "category": "%AWS.title.cn%"
                    }
                }
            },
            {
                "command": "aws.iot.attachCert",
                "title": "%AWS.command.iot.attachCert%",
                "category": "%AWS.title%",
                "icon": "$(aws-generic-attach-file)",
                "cloud9": {
                    "cn": {
                        "category": "%AWS.title.cn%"
                    }
                }
            },
            {
                "command": "aws.iot.attachPolicy",
                "title": "%AWS.command.iot.attachPolicy%",
                "category": "%AWS.title%",
                "icon": "$(aws-generic-attach-file)",
                "cloud9": {
                    "cn": {
                        "category": "%AWS.title.cn%"
                    }
                }
            },
            {
                "command": "aws.iot.activateCert",
                "title": "%AWS.command.iot.activateCert%",
                "category": "%AWS.title%",
                "cloud9": {
                    "cn": {
                        "category": "%AWS.title.cn%"
                    }
                }
            },
            {
                "command": "aws.iot.deactivateCert",
                "title": "%AWS.command.iot.deactivateCert%",
                "category": "%AWS.title%",
                "cloud9": {
                    "cn": {
                        "category": "%AWS.title.cn%"
                    }
                }
            },
            {
                "command": "aws.iot.revokeCert",
                "title": "%AWS.command.iot.revokeCert%",
                "category": "%AWS.title%",
                "cloud9": {
                    "cn": {
                        "category": "%AWS.title.cn%"
                    }
                }
            },
            {
                "command": "aws.iot.createPolicy",
                "title": "%AWS.command.iot.createPolicy%",
                "category": "%AWS.title%",
                "icon": "$(add)",
                "cloud9": {
                    "cn": {
                        "category": "%AWS.title.cn%"
                    }
                }
            },
            {
                "command": "aws.iot.deletePolicy",
                "title": "%AWS.generic.promptDelete%",
                "category": "%AWS.title%",
                "cloud9": {
                    "cn": {
                        "category": "%AWS.title.cn%"
                    }
                }
            },
            {
                "command": "aws.iot.createPolicyVersion",
                "title": "%AWS.command.iot.createPolicyVersion%",
                "category": "%AWS.title%",
                "cloud9": {
                    "cn": {
                        "category": "%AWS.title.cn%"
                    }
                }
            },
            {
                "command": "aws.iot.deletePolicyVersion",
                "title": "%AWS.generic.promptDelete%",
                "category": "%AWS.title%",
                "cloud9": {
                    "cn": {
                        "category": "%AWS.title.cn%"
                    }
                }
            },
            {
                "command": "aws.iot.detachCert",
                "title": "%AWS.command.iot.detachCert%",
                "category": "%AWS.title%",
                "cloud9": {
                    "cn": {
                        "category": "%AWS.title.cn%"
                    }
                }
            },
            {
                "command": "aws.iot.detachPolicy",
                "title": "%AWS.command.iot.detachCert%",
                "category": "%AWS.title%",
                "cloud9": {
                    "cn": {
                        "category": "%AWS.title.cn%"
                    }
                }
            },
            {
                "command": "aws.iot.viewPolicyVersion",
                "title": "%AWS.command.iot.viewPolicyVersion%",
                "category": "%AWS.title%",
                "cloud9": {
                    "cn": {
                        "category": "%AWS.title.cn%"
                    }
                }
            },
            {
                "command": "aws.iot.setDefaultPolicy",
                "title": "%AWS.command.iot.setDefaultPolicy%",
                "category": "%AWS.title%",
                "cloud9": {
                    "cn": {
                        "category": "%AWS.title.cn%"
                    }
                }
            },
            {
                "command": "aws.iot.copyEndpoint",
                "title": "%AWS.command.iot.copyEndpoint%",
                "category": "%AWS.title%",
                "cloud9": {
                    "cn": {
                        "category": "%AWS.title.cn%"
                    }
                }
            },
            {
                "command": "aws.s3.presignedURL",
                "title": "%AWS.command.s3.presignedURL%",
                "category": "%AWS.title%"
            },
            {
                "command": "aws.s3.copyPath",
                "title": "%AWS.command.s3.copyPath%",
                "category": "%AWS.title%",
                "cloud9": {
                    "cn": {
                        "category": "%AWS.title.cn%"
                    }
                }
            },
            {
                "command": "aws.s3.downloadFileAs",
                "title": "%AWS.command.s3.downloadFileAs%",
                "category": "%AWS.title%",
                "icon": "$(cloud-download)",
                "cloud9": {
                    "cn": {
                        "category": "%AWS.title.cn%"
                    }
                }
            },
            {
                "command": "aws.s3.openFile",
                "title": "%AWS.command.s3.openFile%",
                "category": "%AWS.title%",
                "icon": "$(open-preview)"
            },
            {
                "command": "aws.s3.editFile",
                "title": "%AWS.command.s3.editFile%",
                "category": "%AWS.title%",
                "icon": "$(edit)"
            },
            {
                "command": "aws.s3.uploadFile",
                "title": "%AWS.command.s3.uploadFile%",
                "category": "%AWS.title%",
                "icon": "$(cloud-upload)",
                "cloud9": {
                    "cn": {
                        "category": "%AWS.title.cn%"
                    }
                }
            },
            {
                "command": "aws.s3.uploadFileToParent",
                "title": "%AWS.command.s3.uploadFileToParent%",
                "category": "%AWS.title%",
                "cloud9": {
                    "cn": {
                        "category": "%AWS.title.cn%"
                    }
                }
            },
            {
                "command": "aws.s3.createFolder",
                "title": "%AWS.command.s3.createFolder%",
                "category": "%AWS.title%",
                "icon": "$(new-folder)",
                "cloud9": {
                    "cn": {
                        "category": "%AWS.title.cn%"
                    }
                }
            },
            {
                "command": "aws.s3.createBucket",
                "title": "%AWS.command.s3.createBucket%",
                "category": "%AWS.title%",
                "icon": "$(aws-s3-create-bucket)",
                "cloud9": {
                    "cn": {
                        "category": "%AWS.title.cn%"
                    }
                }
            },
            {
                "command": "aws.s3.deleteBucket",
                "title": "%AWS.generic.promptDelete%",
                "category": "%AWS.title%",
                "cloud9": {
                    "cn": {
                        "category": "%AWS.title.cn%"
                    }
                }
            },
            {
                "command": "aws.s3.deleteFile",
                "title": "%AWS.generic.promptDelete%",
                "category": "%AWS.title%",
                "cloud9": {
                    "cn": {
                        "category": "%AWS.title.cn%"
                    }
                }
            },
            {
                "command": "aws.invokeLambda",
                "title": "%AWS.command.invokeLambda%",
                "category": "%AWS.title%",
                "cloud9": {
                    "cn": {
                        "title": "%AWS.command.invokeLambda.cn%",
                        "category": "%AWS.title.cn%"
                    }
                }
            },
            {
                "command": "aws.downloadLambda",
                "title": "%AWS.command.downloadLambda%",
                "category": "%AWS.title%",
                "enablement": "viewItem == awsRegionFunctionNodeDownloadable",
                "cloud9": {
                    "cn": {
                        "category": "%AWS.title.cn%"
                    }
                }
            },
            {
                "command": "aws.uploadLambda",
                "title": "%AWS.command.uploadLambda%",
                "category": "%AWS.title%",
                "cloud9": {
                    "cn": {
                        "category": "%AWS.title.cn%"
                    }
                }
            },
            {
                "command": "aws.deleteLambda",
                "title": "%AWS.generic.promptDelete%",
                "category": "%AWS.title%",
                "cloud9": {
                    "cn": {
                        "category": "%AWS.title.cn%"
                    }
                }
            },
            {
                "command": "aws.copyLambdaUrl",
                "title": "%AWS.generic.copyUrl%",
                "category": "%AWS.title%",
                "cloud9": {
                    "cn": {
                        "category": "%AWS.title.cn%"
                    }
                }
            },
            {
                "command": "aws.deploySamApplication",
                "title": "%AWS.command.deploySamApplication%",
                "category": "%AWS.title%",
                "cloud9": {
                    "cn": {
                        "category": "%AWS.title.cn%"
                    }
                }
            },
            {
                "command": "aws.submitFeedback",
                "title": "%AWS.command.submitFeedback%",
                "category": "%AWS.title%",
                "icon": "$(comment)",
                "cloud9": {
                    "cn": {
                        "category": "%AWS.title.cn%"
                    }
                }
            },
            {
                "command": "aws.refreshAwsExplorer",
                "title": "%AWS.command.refreshAwsExplorer%",
                "category": "%AWS.title%",
                "icon": {
                    "dark": "resources/icons/vscode/dark/refresh.svg",
                    "light": "resources/icons/vscode/light/refresh.svg"
                }
            },
            {
                "command": "aws.samcli.detect",
                "title": "%AWS.command.samcli.detect%",
                "category": "%AWS.title%",
                "cloud9": {
                    "cn": {
                        "category": "%AWS.title.cn%"
                    }
                }
            },
            {
                "command": "aws.deleteCloudFormation",
                "title": "%AWS.command.deleteCloudFormation%",
                "category": "%AWS.title%",
                "cloud9": {
                    "cn": {
                        "category": "%AWS.title.cn%"
                    }
                }
            },
            {
                "command": "aws.downloadStateMachineDefinition",
                "title": "%AWS.command.downloadStateMachineDefinition%",
                "category": "%AWS.title%",
                "cloud9": {
                    "cn": {
                        "category": "%AWS.title.cn%"
                    }
                }
            },
            {
                "command": "aws.executeStateMachine",
                "title": "%AWS.command.executeStateMachine%",
                "category": "%AWS.title%",
                "cloud9": {
                    "cn": {
                        "category": "%AWS.title.cn%"
                    }
                }
            },
            {
                "command": "aws.renderStateMachineGraph",
                "title": "%AWS.command.renderStateMachineGraph%",
                "category": "%AWS.title%",
                "cloud9": {
                    "cn": {
                        "category": "%AWS.title.cn%"
                    }
                }
            },
            {
                "command": "aws.copyArn",
                "title": "%AWS.command.copyArn%",
                "category": "%AWS.title%",
                "cloud9": {
                    "cn": {
                        "category": "%AWS.title.cn%"
                    }
                }
            },
            {
                "command": "aws.copyName",
                "title": "%AWS.command.copyName%",
                "category": "%AWS.title%",
                "cloud9": {
                    "cn": {
                        "category": "%AWS.title.cn%"
                    }
                }
            },
            {
                "command": "aws.listCommands",
                "title": "%AWS.command.listCommands%",
                "category": "%AWS.title%",
                "cloud9": {
                    "cn": {
                        "title": "%AWS.command.listCommands.cn%",
                        "category": "%AWS.title.cn%"
                    }
                }
            },
            {
                "command": "aws.viewSchemaItem",
                "title": "%AWS.command.viewSchemaItem%",
                "category": "%AWS.title%",
                "cloud9": {
                    "cn": {
                        "category": "%AWS.title.cn%"
                    }
                }
            },
            {
                "command": "aws.searchSchema",
                "title": "%AWS.command.searchSchema%",
                "category": "%AWS.title%",
                "cloud9": {
                    "cn": {
                        "category": "%AWS.title.cn%"
                    }
                }
            },
            {
                "command": "aws.searchSchemaPerRegistry",
                "title": "%AWS.command.searchSchemaPerRegistry%",
                "category": "%AWS.title%",
                "cloud9": {
                    "cn": {
                        "category": "%AWS.title.cn%"
                    }
                }
            },
            {
                "command": "aws.downloadSchemaItemCode",
                "title": "%AWS.command.downloadSchemaItemCode%",
                "category": "%AWS.title%",
                "cloud9": {
                    "cn": {
                        "category": "%AWS.title.cn%"
                    }
                }
            },
            {
                "command": "aws.viewLogs",
                "title": "%AWS.command.viewLogs%",
                "category": "%AWS.title%"
            },
            {
                "command": "aws.help",
                "title": "%AWS.command.help%",
                "category": "%AWS.title%",
                "cloud9": {
                    "cn": {
                        "category": "%AWS.title.cn%"
                    }
                }
            },
            {
                "command": "aws.github",
                "title": "%AWS.command.github%",
                "category": "%AWS.title%",
                "cloud9": {
                    "cn": {
                        "category": "%AWS.title.cn%"
                    }
                }
            },
            {
                "command": "aws.quickStart",
                "title": "%AWS.command.quickStart%",
                "category": "%AWS.title%",
                "cloud9": {
                    "cn": {
                        "category": "%AWS.title.cn%"
                    }
                }
            },
            {
                "command": "aws.cdk.refresh",
                "title": "%AWS.command.refreshCdkExplorer%",
                "category": "%AWS.title%",
                "icon": {
                    "dark": "resources/icons/vscode/dark/refresh.svg",
                    "light": "resources/icons/vscode/light/refresh.svg"
                },
                "cloud9": {
                    "cn": {
                        "category": "%AWS.title.cn%"
                    }
                }
            },
            {
                "command": "aws.cdk.viewDocs",
                "title": "%AWS.generic.viewDocs%",
                "category": "%AWS.title%"
            },
            {
                "command": "aws.stepfunctions.createStateMachineFromTemplate",
                "title": "%AWS.command.stepFunctions.createStateMachineFromTemplate%",
                "category": "%AWS.title%",
                "cloud9": {
                    "cn": {
                        "category": "%AWS.title.cn%"
                    }
                }
            },
            {
                "command": "aws.stepfunctions.publishStateMachine",
                "title": "%AWS.command.stepFunctions.publishStateMachine%",
                "category": "%AWS.title%",
                "cloud9": {
                    "cn": {
                        "category": "%AWS.title.cn%"
                    }
                }
            },
            {
                "command": "aws.previewStateMachine",
                "title": "%AWS.command.stepFunctions.previewStateMachine%",
                "category": "%AWS.title%",
                "icon": "$(aws-stepfunctions-preview)",
                "cloud9": {
                    "cn": {
                        "category": "%AWS.title.cn%"
                    }
                }
            },
            {
                "command": "aws.cdk.renderStateMachineGraph",
                "title": "%AWS.command.cdk.previewStateMachine%",
                "category": "AWS",
                "icon": "$(aws-stepfunctions-preview)"
            },
            {
                "command": "aws.aboutToolkit",
                "title": "%AWS.command.aboutToolkit%",
                "category": "%AWS.title%"
            },
            {
                "command": "aws.cloudWatchLogs.viewLogStream",
                "title": "%AWS.command.viewLogStream%",
                "category": "%AWS.title%",
                "cloud9": {
                    "cn": {
                        "category": "%AWS.title.cn%"
                    }
                }
            },
            {
                "command": "aws.ssmDocument.createLocalDocument",
                "title": "%AWS.command.ssmDocument.createLocalDocument%",
                "category": "%AWS.title%",
                "cloud9": {
                    "cn": {
                        "category": "%AWS.title.cn%"
                    }
                }
            },
            {
                "command": "aws.ssmDocument.openLocalDocument",
                "title": "%AWS.command.ssmDocument.openLocalDocument%",
                "category": "%AWS.title%",
                "icon": "$(cloud-download)",
                "cloud9": {
                    "cn": {
                        "category": "%AWS.title.cn%"
                    }
                }
            },
            {
                "command": "aws.ssmDocument.openLocalDocumentJson",
                "title": "%AWS.command.ssmDocument.openLocalDocumentJson%",
                "category": "%AWS.title%",
                "cloud9": {
                    "cn": {
                        "category": "%AWS.title.cn%"
                    }
                }
            },
            {
                "command": "aws.ssmDocument.openLocalDocumentYaml",
                "title": "%AWS.command.ssmDocument.openLocalDocumentYaml%",
                "category": "%AWS.title%",
                "cloud9": {
                    "cn": {
                        "category": "%AWS.title.cn%"
                    }
                }
            },
            {
                "command": "aws.ssmDocument.deleteDocument",
                "title": "%AWS.command.ssmDocument.deleteDocument%",
                "category": "%AWS.title%",
                "cloud9": {
                    "cn": {
                        "category": "%AWS.title.cn%"
                    }
                }
            },
            {
                "command": "aws.ssmDocument.publishDocument",
                "title": "%AWS.command.ssmDocument.publishDocument%",
                "category": "%AWS.title%",
                "icon": "$(cloud-upload)",
                "cloud9": {
                    "cn": {
                        "category": "%AWS.title.cn%"
                    }
                }
            },
            {
                "command": "aws.ssmDocument.updateDocumentVersion",
                "title": "%AWS.command.ssmDocument.updateDocumentVersion%",
                "category": "%AWS.title%",
                "cloud9": {
                    "cn": {
                        "category": "%AWS.title.cn%"
                    }
                }
            },
            {
                "command": "aws.copyLogStreamName",
                "title": "%AWS.command.copyLogStreamName%",
                "category": "%AWS.title%",
                "icon": "$(files)",
                "cloud9": {
                    "cn": {
                        "category": "%AWS.title.cn%"
                    }
                }
            },
            {
                "command": "aws.saveCurrentLogStreamContent",
                "title": "%AWS.command.saveCurrentLogStreamContent%",
                "category": "%AWS.title%",
                "icon": "$(save-as)",
                "cloud9": {
                    "cn": {
                        "category": "%AWS.title.cn%"
                    }
                }
            },
            {
                "command": "aws.addSamDebugConfig",
                "title": "%AWS.command.addSamDebugConfig%",
                "category": "%AWS.title%",
                "cloud9": {
                    "cn": {
                        "category": "%AWS.title.cn%"
                    }
                }
            },
            {
                "command": "aws.toggleSamCodeLenses",
                "title": "%AWS.command.toggleSamCodeLenses%",
                "category": "%AWS.title%",
                "cloud9": {
                    "cn": {
                        "category": "%AWS.title.cn%"
                    }
                }
            },
            {
                "command": "aws.ecs.runCommandInContainer",
                "title": "%AWS.ecs.runCommandInContainer%",
                "category": "%AWS.title%",
                "enablement": "viewItem == awsEcsContainerNodeExecEnabled",
                "cloud9": {
                    "cn": {
                        "category": "%AWS.title.cn%"
                    }
                }
            },
            {
                "command": "aws.ecs.openTaskInTerminal",
                "title": "%AWS.ecs.openTaskInTerminal%",
                "category": "%AWS.title%",
                "enablement": "viewItem == awsEcsContainerNodeExecEnabled",
                "cloud9": {
                    "cn": {
                        "category": "%AWS.title.cn%"
                    }
                }
            },
            {
                "command": "aws.ecs.enableEcsExec",
                "title": "%AWS.ecs.enableEcsExec%",
                "category": "%AWS.title%",
                "cloud9": {
                    "cn": {
                        "category": "%AWS.title.cn%"
                    }
                }
            },
            {
                "command": "aws.ecs.viewDocumentation",
                "title": "%AWS.generic.viewDocs%",
                "category": "%AWS.title%",
                "cloud9": {
                    "cn": {
                        "category": "%AWS.title.cn%"
                    }
                }
            },
            {
                "command": "aws.resources.copyIdentifier",
                "title": "%AWS.command.resources.copyIdentifier%",
                "category": "%AWS.title%",
                "cloud9": {
                    "cn": {
                        "category": "%AWS.title.cn%"
                    }
                }
            },
            {
                "command": "aws.resources.openResourcePreview",
                "title": "%AWS.generic.preview%",
                "category": "%AWS.title%",
                "icon": "$(open-preview)",
                "cloud9": {
                    "cn": {
                        "category": "%AWS.title.cn%"
                    }
                }
            },
            {
                "command": "aws.resources.createResource",
                "title": "%AWS.generic.create%",
                "category": "%AWS.title%",
                "icon": "$(add)",
                "cloud9": {
                    "cn": {
                        "category": "%AWS.title.cn%"
                    }
                }
            },
            {
                "command": "aws.resources.deleteResource",
                "title": "%AWS.generic.promptDelete%",
                "category": "%AWS.title%",
                "cloud9": {
                    "cn": {
                        "category": "%AWS.title.cn%"
                    }
                }
            },
            {
                "command": "aws.resources.updateResource",
                "title": "%AWS.generic.promptUpdate%",
                "category": "%AWS.title%",
                "icon": "$(pencil)",
                "cloud9": {
                    "cn": {
                        "category": "%AWS.title.cn%"
                    }
                }
            },
            {
                "command": "aws.resources.updateResourceInline",
                "title": "%AWS.generic.promptUpdate%",
                "category": "%AWS.title%",
                "icon": "$(pencil)",
                "cloud9": {
                    "cn": {
                        "category": "%AWS.title.cn%"
                    }
                }
            },
            {
                "command": "aws.resources.saveResource",
                "title": "%AWS.generic.save%",
                "category": "%AWS.title%",
                "icon": "$(save)",
                "cloud9": {
                    "cn": {
                        "category": "%AWS.title.cn%"
                    }
                }
            },
            {
                "command": "aws.resources.closeResource",
                "title": "%AWS.generic.close%",
                "category": "%AWS.title%",
                "icon": "$(close)",
                "cloud9": {
                    "cn": {
                        "category": "%AWS.title.cn%"
                    }
                }
            },
            {
                "command": "aws.resources.viewDocs",
                "title": "%AWS.generic.viewDocs%",
                "category": "%AWS.title%",
                "icon": "$(book)",
                "cloud9": {
                    "cn": {
                        "category": "%AWS.title.cn%"
                    }
                }
            },
            {
                "command": "aws.resources.configure",
                "title": "%AWS.command.resources.configure%",
                "category": "%AWS.title%",
                "icon": "$(gear)",
                "cloud9": {
                    "cn": {
                        "category": "%AWS.title.cn%"
                    }
                }
            },
            {
                "command": "aws.apprunner.createService",
                "title": "%AWS.command.apprunner.createService%",
                "category": "%AWS.title%",
                "cloud9": {
                    "cn": {
                        "category": "%AWS.title.cn%"
                    }
                }
            },
            {
                "command": "aws.ecs.disableEcsExec",
                "title": "%AWS.ecs.disableEcsExec%",
                "category": "%AWS.title%",
                "cloud9": {
                    "cn": {
                        "category": "%AWS.title.cn%"
                    }
                }
            },
            {
                "command": "aws.apprunner.createServiceFromEcr",
                "title": "%AWS.command.apprunner.createServiceFromEcr%",
                "category": "%AWS.title%",
                "cloud9": {
                    "cn": {
                        "category": "%AWS.title.cn%"
                    }
                }
            },
            {
                "command": "aws.apprunner.pauseService",
                "title": "%AWS.command.apprunner.pauseService%",
                "category": "%AWS.title%",
                "cloud9": {
                    "cn": {
                        "category": "%AWS.title.cn%"
                    }
                }
            },
            {
                "command": "aws.apprunner.resumeService",
                "title": "%AWS.command.apprunner.resumeService%",
                "category": "AWS",
                "cloud9": {
                    "cn": {
                        "category": "%AWS.title.cn%"
                    }
                }
            },
            {
                "command": "aws.apprunner.copyServiceUrl",
                "title": "%AWS.command.apprunner.copyServiceUrl%",
                "category": "%AWS.title%",
                "cloud9": {
                    "cn": {
                        "category": "%AWS.title.cn%"
                    }
                }
            },
            {
                "command": "aws.apprunner.open",
                "title": "%AWS.command.apprunner.open%",
                "category": "%AWS.title%",
                "cloud9": {
                    "cn": {
                        "category": "%AWS.title.cn%"
                    }
                }
            },
            {
                "command": "aws.apprunner.deleteService",
                "title": "%AWS.generic.promptDelete%",
                "category": "%AWS.title%",
                "cloud9": {
                    "cn": {
                        "category": "%AWS.title.cn%"
                    }
                }
            },
            {
                "command": "aws.apprunner.startDeployment",
                "title": "%AWS.command.apprunner.startDeployment%",
                "category": "%AWS.title%",
                "cloud9": {
                    "cn": {
                        "category": "%AWS.title.cn%"
                    }
                }
            },
            {
                "command": "aws.cloudFormation.newTemplate",
                "title": "%AWS.command.cloudFormation.newTemplate%",
                "category": "%AWS.title%",
                "cloud9": {
                    "cn": {
                        "category": "%AWS.title.cn%"
                    }
                }
            },
            {
                "command": "aws.sam.newTemplate",
                "title": "%AWS.command.sam.newTemplate%",
                "category": "%AWS.title%",
                "cloud9": {
                    "cn": {
                        "category": "%AWS.title.cn%"
                    }
                }
            },
            {
                "command": "aws.samcli.sync",
                "title": "%AWS.command.samcli.sync%",
                "category": "%AWS.title%"
            },
            {
                "command": "aws.samcli.syncCode",
                "title": "%AWS.command.samcli.syncCode%",
                "category": "%AWS.title%"
            },
            {
                "command": "aws.codeWhisperer",
                "title": "%AWS.command.codewhisperer.title%",
                "category": "%AWS.title%"
            },
            {
                "command": "aws.codeWhisperer.configure",
                "title": "%AWS.command.codewhisperer.configure%",
                "category": "%AWS.title%",
                "icon": "$(gear)",
                "cloud9": {
                    "cn": {
                        "category": "%AWS.title.cn%"
                    }
                }
            },
            {
                "command": "aws.codeWhisperer.introduction",
                "title": "%AWS.command.codewhisperer.introduction%",
                "category": "%AWS.title%",
                "icon": "$(question)",
                "cloud9": {
                    "cn": {
                        "category": "%AWS.title.cn%"
                    }
                }
            },
            {
                "command": "aws.codeWhisperer.removeConnection",
                "title": "%AWS.command.codewhisperer.removeConnection%",
                "category": "%AWS.title%",
                "icon": "$(debug-disconnect)"
            },
            {
                "command": "aws.dev.openMenu",
                "title": "Open Developer Menu",
                "category": "AWS (Developer)",
                "enablement": "aws.isDevMode"
            },
            {
                "command": "Mynah.show",
                "title": "Show Mynah Search",
                "category": "Mynah",
                "icon": {
                    "light": "resources/icons/aws/mynah/MynahIconBlack.svg",
                    "dark": "resources/icons/aws/mynah//MynahIconWhite.svg"
                }
            }
        ],
        "jsonValidation": [
            {
                "fileMatch": ".aws/templates.json",
                "url": "./dist/src/templates/templates.json"
            },
            {
                "fileMatch": "*ecs-task-def.json",
                "url": "https://ecs-intellisense.s3-us-west-2.amazonaws.com/task-definition/schema.json"
            }
        ],
        "languages": [
            {
                "id": "asl",
                "extensions": [
                    ".asl.json",
                    ".asl"
                ],
                "aliases": [
                    "Amazon States Language"
                ]
            },
            {
                "id": "asl-yaml",
                "aliases": [
                    "Amazon States Language (YAML)"
                ],
                "extensions": [
                    ".asl.yaml",
                    ".asl.yml"
                ]
            },
            {
                "id": "ssm-json",
                "extensions": [
                    ".ssm.json"
                ],
                "aliases": [
                    "AWS Systems Manager Document (JSON)"
                ]
            },
            {
                "id": "ssm-yaml",
                "extensions": [
                    ".ssm.yaml",
                    ".ssm.yml"
                ],
                "aliases": [
                    "AWS Systems Manager Document (YAML)"
                ]
            }
        ],
        "keybindings": [
            {
                "command": "aws.previewStateMachine",
                "key": "ctrl+shift+v",
                "mac": "cmd+shift+v",
                "when": "editorTextFocus && editorLangId == asl || editorTextFocus && editorLangId == asl-yaml"
            },
            {
                "command": "aws.codeWhisperer",
                "key": "alt+c",
                "mac": "alt+c",
                "when": "editorTextFocus"
            },
            {
                "command": "aws.codeWhisperer.nextCodeSuggestion",
                "key": "right",
                "mac": "right",
                "when": "editorTextFocus && CODEWHISPERER_SERVICE_ACTIVE"
            },
            {
                "command": "aws.codeWhisperer.previousCodeSuggestion",
                "key": "left",
                "mac": "left",
                "when": "editorTextFocus && CODEWHISPERER_SERVICE_ACTIVE"
            },
            {
                "command": "aws.codeWhisperer.rejectCodeSuggestion",
                "key": "escape",
                "mac": "escape",
                "when": "editorTextFocus && CODEWHISPERER_SERVICE_ACTIVE"
            },
            {
                "command": "aws.codeWhisperer.rejectCodeSuggestion",
                "key": "backspace",
                "mac": "backspace",
                "when": "editorTextFocus && CODEWHISPERER_SERVICE_ACTIVE"
            },
            {
                "command": "aws.codeWhisperer.rejectCodeSuggestion",
                "key": "up",
                "mac": "up",
                "when": "editorTextFocus && CODEWHISPERER_SERVICE_ACTIVE",
                "args": "up"
            },
            {
                "command": "aws.codeWhisperer.rejectCodeSuggestion",
                "key": "down",
                "mac": "down",
                "when": "editorTextFocus && CODEWHISPERER_SERVICE_ACTIVE",
                "args": "down"
            },
            {
                "command": "aws.codeWhisperer.acceptCodeSuggestion",
                "key": "tab",
                "mac": "tab",
                "when": "editorTextFocus && CODEWHISPERER_SERVICE_ACTIVE"
            },
            {
                "key": "right",
                "command": "editor.action.inlineSuggest.showNext",
                "when": "inlineSuggestionVisible && !editorReadonly && CODEWHISPERER_ENABLED"
            },
            {
                "key": "left",
                "command": "editor.action.inlineSuggest.showPrevious",
                "when": "inlineSuggestionVisible && !editorReadonly && CODEWHISPERER_ENABLED"
            },
            {
                "command": "Mynah.show",
                "key": "ctrl+m",
                "mac": "cmd+m",
                "args": "{\"inputTrigger\": \"KEYBOARD\"}"
            }
        ],
        "grammars": [
            {
                "language": "asl",
                "scopeName": "source.asl",
                "path": "./syntaxes/ASL.tmLanguage"
            },
            {
                "language": "asl-yaml",
                "scopeName": "source.asl.yaml",
                "path": "./syntaxes/asl-yaml.tmLanguage.json"
            },
            {
                "language": "ssm-json",
                "scopeName": "source.ssmjson",
                "path": "./syntaxes/SSMJSON.tmLanguage"
            },
            {
                "language": "ssm-yaml",
                "scopeName": "source.ssmyaml",
                "path": "./syntaxes/SSMYAML.tmLanguage"
            }
        ],
        "resourceLabelFormatters": [
            {
                "scheme": "awsCloudWatchLogs",
                "formatting": {
                    "label": "${path}",
                    "separator": "\\"
                }
            },
            {
                "scheme": "s3*",
                "formatting": {
                    "label": "[S3] ${path}",
                    "separator": "/"
                }
            }
        ],
        "walkthroughs": [
            {
                "id": "getStarted",
                "title": "%AWS.walkthrough.gettingStarted.title%",
                "description": "%AWS.walkthrough.gettingStarted.description%",
                "cloud9": {
                    "cn": {
                        "description": "%AWS.walkthrough.gettingStarted.description.cn%"
                    }
                },
                "steps": [
                    {
                        "id": "connect",
                        "title": "%AWS.walkthrough.gettingStarted.connect%",
                        "media": {
                            "markdown": "resources/walkthrough/setup-connect.md"
                        },
                        "completionEvents": [
                            "onCommand:aws.login",
                            "onCommand:aws.credentials.profile.create"
                        ]
                    },
                    {
                        "id": "changeRegions",
                        "title": "%AWS.walkthrough.gettingStarted.changeRegions%",
                        "media": {
                            "markdown": "resources/walkthrough/setup-region.md"
                        },
                        "completionEvents": [
                            "onCommand:aws.showRegion"
                        ]
                    },
                    {
                        "id": "setupToolchain",
                        "title": "%AWS.walkthrough.gettingStarted.setupToolchain%",
                        "media": {
                            "markdown": "resources/walkthrough/setup-toolchain.md"
                        }
                    }
                ]
            }
        ],
        "icons": {
            "aws-apprunner-service": {
                "description": "AWS Contributed Icon",
                "default": {
                    "fontPath": "./resources/fonts/aws-toolkit-icons.woff",
                    "fontCharacter": "\\e1a5"
                }
            },
            "aws-cdk-logo": {
                "description": "AWS Contributed Icon",
                "default": {
                    "fontPath": "./resources/fonts/aws-toolkit-icons.woff",
                    "fontCharacter": "\\e1a6"
                }
            },
            "aws-cloudformation-stack": {
                "description": "AWS Contributed Icon",
                "default": {
                    "fontPath": "./resources/fonts/aws-toolkit-icons.woff",
                    "fontCharacter": "\\e1a7"
                }
            },
            "aws-cloudwatch-log-group": {
                "description": "AWS Contributed Icon",
                "default": {
                    "fontPath": "./resources/fonts/aws-toolkit-icons.woff",
                    "fontCharacter": "\\e1a8"
                }
            },
            "aws-codecatalyst-logo": {
                "description": "AWS Contributed Icon",
                "default": {
                    "fontPath": "./resources/fonts/aws-toolkit-icons.woff",
                    "fontCharacter": "\\e1a9"
                }
            },
            "aws-ecr-registry": {
                "description": "AWS Contributed Icon",
                "default": {
                    "fontPath": "./resources/fonts/aws-toolkit-icons.woff",
                    "fontCharacter": "\\e1aa"
                }
            },
            "aws-ecs-cluster": {
                "description": "AWS Contributed Icon",
                "default": {
                    "fontPath": "./resources/fonts/aws-toolkit-icons.woff",
                    "fontCharacter": "\\e1ab"
                }
            },
            "aws-ecs-container": {
                "description": "AWS Contributed Icon",
                "default": {
                    "fontPath": "./resources/fonts/aws-toolkit-icons.woff",
                    "fontCharacter": "\\e1ac"
                }
            },
            "aws-ecs-service": {
                "description": "AWS Contributed Icon",
                "default": {
                    "fontPath": "./resources/fonts/aws-toolkit-icons.woff",
                    "fontCharacter": "\\e1ad"
                }
            },
            "aws-generic-attach-file": {
                "description": "AWS Contributed Icon",
                "default": {
                    "fontPath": "./resources/fonts/aws-toolkit-icons.woff",
                    "fontCharacter": "\\e1ae"
                }
            },
            "aws-iot-certificate": {
                "description": "AWS Contributed Icon",
                "default": {
                    "fontPath": "./resources/fonts/aws-toolkit-icons.woff",
                    "fontCharacter": "\\e1af"
                }
            },
            "aws-iot-policy": {
                "description": "AWS Contributed Icon",
                "default": {
                    "fontPath": "./resources/fonts/aws-toolkit-icons.woff",
                    "fontCharacter": "\\e1b0"
                }
            },
            "aws-iot-thing": {
                "description": "AWS Contributed Icon",
                "default": {
                    "fontPath": "./resources/fonts/aws-toolkit-icons.woff",
                    "fontCharacter": "\\e1b1"
                }
            },
            "aws-lambda-function": {
                "description": "AWS Contributed Icon",
                "default": {
                    "fontPath": "./resources/fonts/aws-toolkit-icons.woff",
                    "fontCharacter": "\\e1b2"
                }
            },
            "aws-mynah-MynahIconBlack": {
                "description": "AWS Contributed Icon",
                "default": {
                    "fontPath": "./resources/fonts/aws-toolkit-icons.woff",
                    "fontCharacter": "\\e1b3"
                }
            },
            "aws-mynah-MynahIconWhite": {
                "description": "AWS Contributed Icon",
                "default": {
                    "fontPath": "./resources/fonts/aws-toolkit-icons.woff",
                    "fontCharacter": "\\e1b4"
                }
            },
            "aws-mynah-logo": {
                "description": "AWS Contributed Icon",
                "default": {
                    "fontPath": "./resources/fonts/aws-toolkit-icons.woff",
                    "fontCharacter": "\\e1b5"
                }
            },
            "aws-s3-bucket": {
                "description": "AWS Contributed Icon",
                "default": {
                    "fontPath": "./resources/fonts/aws-toolkit-icons.woff",
                    "fontCharacter": "\\e1b6"
                }
            },
            "aws-s3-create-bucket": {
                "description": "AWS Contributed Icon",
                "default": {
                    "fontPath": "./resources/fonts/aws-toolkit-icons.woff",
                    "fontCharacter": "\\e1b7"
                }
            },
            "aws-schemas-registry": {
                "description": "AWS Contributed Icon",
                "default": {
                    "fontPath": "./resources/fonts/aws-toolkit-icons.woff",
                    "fontCharacter": "\\e1b8"
                }
            },
            "aws-schemas-schema": {
                "description": "AWS Contributed Icon",
                "default": {
                    "fontPath": "./resources/fonts/aws-toolkit-icons.woff",
                    "fontCharacter": "\\e1b9"
                }
            },
            "aws-stepfunctions-preview": {
                "description": "AWS Contributed Icon",
                "default": {
                    "fontPath": "./resources/fonts/aws-toolkit-icons.woff",
                    "fontCharacter": "\\e1ba"
                }
            }
        }
    },
    "scripts": {
        "vscode:prepublish": "npm run clean && npm run buildScripts && npm run lint && webpack --mode production && npm run copyFiles -- --webpacked",
        "clean": "ts-node ./scripts/clean.ts dist",
        "reset": "npm run clean -- node_modules && npm install",
        "copyFiles": "ts-node ./scripts/build/copyFiles.ts",
        "buildScripts": "npm run generateClients && npm run generatePackage && npm run generateNonCodeFiles && npm run copyFiles",
        "compile": "npm run clean && npm run buildScripts && webpack --mode development && npm run copyFiles -- --webpacked",
        "watch": "npm run clean && npm run buildScripts && tsc -watch -p ./",
        "postinstall": "npm run generateTelemetry && npm run generateConfigurationAttributes",
        "testCompile": "npm run buildScripts && tsc -p ./ && npm run instrument",
        "test": "npm run testCompile && ts-node ./scripts/test/test.ts && npm run report",
        "integrationTest": "npm run testCompile && ts-node ./scripts/test/integrationTest.ts && npm run report",
        "lint": "eslint -c .eslintrc.js --ext .ts .",
        "lintfix": "eslint -c .eslintrc.js --fix --ext .ts .",
        "package": "ts-node ./scripts/build/package.ts",
        "install-plugin": "vsce package -o aws-toolkit-vscode-test.vsix && code --install-extension aws-toolkit-vscode-test.vsix",
        "generateClients": "ts-node ./scripts/build/generateServiceClient.ts ",
        "generatePackage": "ts-node ./scripts/build/generateIcons.ts",
        "generateTelemetry": "node node_modules/@aws-toolkits/telemetry/lib/generateTelemetry.js --extraInput=src/shared/telemetry/vscodeTelemetry.json --output=src/shared/telemetry/telemetry.gen.ts",
        "generateNonCodeFiles": "ts-node ./scripts/build/generateNonCodeFiles.ts",
        "generateConfigurationAttributes": "ts-node ./scripts/build/generateConfigurationAttributes.ts",
        "newChange": "ts-node ./scripts/newChange.ts",
        "createRelease": "ts-node ./scripts/build/createRelease.ts",
        "serve": "webpack serve --config-name vue-hmr --mode development",
        "instrument": "nyc instrument --in-place ./dist/src",
        "report": "nyc report --reporter=html --reporter=json"
    },
    "devDependencies": {
<<<<<<< HEAD
        "@aws-toolkits/telemetry": "^1.0.100",
=======
        "@aws-toolkits/telemetry": "^1.0.87",
        "@aws/fully-qualified-names": "^2.0",
        "@aws-sdk/types": "^3.13.1",
>>>>>>> 1a46f305
        "@cspotcode/source-map-support": "^0.8.1",
        "@sinonjs/fake-timers": "^8.1.0",
        "@types/adm-zip": "^0.4.34",
        "@types/async-lock": "^1.1.3",
        "@types/bytes": "^3.1.0",
        "@types/cross-spawn": "^6.0.0",
        "@types/fs-extra": "^9.0.11",
        "@types/glob": "^7.1.1",
        "@types/js-yaml": "^4.0.5",
        "@types/lodash": "^4.14.180",
        "@types/marked": "^4.0.2",
        "@types/mime-types": "^2.1.1",
        "@types/mocha": "^10.0.0",
        "@types/node": "^14.18.5",
        "@types/prismjs": "^1.26.0",
        "@types/readline-sync": "^1.4.3",
        "@types/sanitize-html": "2.3.1",
        "@types/semver": "^7.3.6",
        "@types/sinon": "^10.0.5",
        "@types/sinonjs__fake-timers": "^8.1.1",
        "@types/tcp-port-used": "^1.0.1",
        "@types/uuid": "^8.3.3",
        "@types/vscode": "1.50.0",
        "@types/vscode-webview": "^1.57.0",
        "@types/xml2js": "^0.4.8",
        "@typescript-eslint/eslint-plugin": "^5.38.0",
        "@typescript-eslint/parser": "^5.38.0",
        "@vscode/codicons": "^0.0.32",
        "@vscode/test-electron": "^2.2.3",
        "@vue/compiler-sfc": "^3.2.40",
        "circular-dependency-plugin": "^5.2.2",
        "css-loader": "^6.5.1",
        "esbuild-loader": "2.20.0",
        "eslint": "^8.26.0",
        "eslint-config-prettier": "8.3",
        "eslint-plugin-header": "^3.1.1",
        "eslint-plugin-no-null": "^1.0.2",
        "glob": "^7.1.7",
        "husky": "^7.0.2",
        "json-schema-to-typescript": "^11.0.2",
        "marked": "^4.0.10",
        "mocha": "^10.1.0",
        "mocha-junit-reporter": "^2.0.0",
        "mocha-multi-reporters": "^1.5.1",
        "nyc": "^15.1.0",
        "prettier": "^2.7.1",
        "prettier-plugin-sh": "^0.8.1",
        "pretty-quick": "^3.1.0",
        "readline-sync": "^1.4.9",
        "sass": "^1.49.8",
        "sass-loader": "^12.6.0",
        "sinon": "^14.0.0",
        "style-loader": "^3.3.1",
        "ts-mockito": "^2.5.0",
        "ts-node": "^10.7.0",
        "umd-compat-loader": "^2.1.2",
        "vsce": "^2.6.3",
        "vscode-nls-dev": "^3.3.1",
        "vue-loader": "^16.8.1",
        "vue-style-loader": "^4.1.3",
        "webfont": "^11.2.26",
        "webpack": "^5.65.0",
        "webpack-cli": "^4.9.1",
        "webpack-dev-server": "^4.9.2"
    },
    "dependencies": {
        "@aws-sdk/client-cognito-identity": "3.46.0",
        "@aws-sdk/client-sso": "^3.181.0",
        "@aws-sdk/client-sso-oidc": "^3.181.0",
        "@aws-sdk/credential-provider-ini": "3.46.0",
        "@aws-sdk/credential-provider-process": "^3.15.0",
        "@aws-sdk/credential-providers": "^3.46.0",
        "@aws-sdk/smithy-client": "^3.46.0",
        "@aws-sdk/util-arn-parser": "^3.46.0",
        "@aws/mynah-ui": "1.1.11",
        "@iarna/toml": "^2.2.5",
        "@vscode/debugprotocol": "^1.57.0",
        "adm-zip": "^0.5.9",
        "amazon-states-language-service": "^1.8.0",
        "async-lock": "^1.3.0",
        "aws-sdk": "^2.1267.0",
        "aws-ssm-document-language-service": "^1.0.0",
        "bytes": "^3.1.2",
        "cross-spawn": "^7.0.3",
        "fast-json-patch": "^3.1.1",
        "fs-extra": "^10.0.1",
        "got": "^11.8.5",
        "i18n-ts": "^1.0.5",
        "immutable": "^4.0.0",
        "js-yaml": "^4.1.0",
        "jsonc-parser": "^3.0.0",
        "lodash": "^4.17.21",
        "mime-types": "^2.1.32",
        "moment": "^2.29.4",
        "portfinder": "^1.0.25",
        "sanitize-html": "^2.3.3",
        "semver": "^7.3.5",
        "strip-ansi": "^5.2.0",
        "tcp-port-used": "^1.0.1",
        "typescript": "^4.8.4",
        "uuid": "^8.3.2",
        "vscode-languageclient": "^6.1.4",
        "vscode-languageserver": "^6.1.1",
        "vscode-languageserver-protocol": "^3.15.3",
        "vscode-languageserver-textdocument": "^1.0.3",
        "vscode-nls": "^5.0.0",
        "vue": "^3.2.31",
        "web-tree-sitter": "^0.20.7",
        "winston": "^3.7.1",
        "winston-transport": "^4.5.0",
        "xml2js": "^0.4.19",
        "yaml": "^1.9.2",
        "yaml-cfn": "^0.3.1"
    },
    "prettier": {
        "printWidth": 120,
        "trailingComma": "es5",
        "tabWidth": 4,
        "singleQuote": true,
        "semi": false,
        "bracketSpacing": true,
        "arrowParens": "avoid",
        "endOfLine": "lf"
    }
}<|MERGE_RESOLUTION|>--- conflicted
+++ resolved
@@ -3572,13 +3572,9 @@
         "report": "nyc report --reporter=html --reporter=json"
     },
     "devDependencies": {
-<<<<<<< HEAD
         "@aws-toolkits/telemetry": "^1.0.100",
-=======
-        "@aws-toolkits/telemetry": "^1.0.87",
         "@aws/fully-qualified-names": "^2.0",
         "@aws-sdk/types": "^3.13.1",
->>>>>>> 1a46f305
         "@cspotcode/source-map-support": "^0.8.1",
         "@sinonjs/fake-timers": "^8.1.0",
         "@types/adm-zip": "^0.4.34",
