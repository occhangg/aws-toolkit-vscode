--- conflicted
+++ resolved
@@ -3551,13 +3551,9 @@
         "report": "nyc report --reporter=html --reporter=json"
     },
     "devDependencies": {
-<<<<<<< HEAD
-        "@aws-toolkits/telemetry": "^1.0.130",
+        "@aws-toolkits/telemetry": "^1.0.131",
         "@aws/fully-qualified-names": "^2.1.1",
         "@aws-sdk/types": "^3.13.1",
-=======
-        "@aws-toolkits/telemetry": "^1.0.131",
->>>>>>> 4535bf37
         "@cspotcode/source-map-support": "^0.8.1",
         "@sinonjs/fake-timers": "^10.0.2",
         "@types/adm-zip": "^0.4.34",
@@ -3654,12 +3650,8 @@
         "mime-types": "^2.1.32",
         "moment": "^2.29.4",
         "portfinder": "^1.0.32",
-<<<<<<< HEAD
         "sanitize-html": "^2.3.3",
-        "semver": "^7.5.1",
-=======
         "semver": "^7.5.2",
->>>>>>> 4535bf37
         "strip-ansi": "^5.2.0",
         "tcp-port-used": "^1.0.1",
         "typescript": "^5.0.4",
