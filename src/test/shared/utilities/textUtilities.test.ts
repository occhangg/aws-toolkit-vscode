--- conflicted
+++ resolved
@@ -4,20 +4,13 @@
  */
 
 import * as assert from 'assert'
-<<<<<<< HEAD
-import { getRelativeDate, getStringHash, removeAnsi, truncate } from '../../../shared/utilities/textUtilities'
-
-describe('textUtil', async function () {
-    it('truncate()', async function () {
-        assert.deepStrictEqual(truncate('abc 123', 3), 'abc…')
-        assert.deepStrictEqual(truncate('abc 123', -3), '…123')
-        assert.deepStrictEqual(truncate('abc 123', 1), 'a…')
-        assert.deepStrictEqual(truncate('abc 123', -1), '…3')
-        assert.deepStrictEqual(truncate('abc 123', 0), '…')
-        assert.deepStrictEqual(truncate('abc 123', 99), 'abc 123')
-        assert.deepStrictEqual(truncate('abc 123', -99), 'abc 123')
-=======
-import { getRelativeDate, getStringHash, removeAnsi, truncateProps } from '../../../shared/utilities/textUtilities'
+import {
+    getRelativeDate,
+    getStringHash,
+    removeAnsi,
+    truncate,
+    truncateProps,
+} from '../../../shared/utilities/textUtilities'
 
 describe('textUtilities', async function () {
     it('truncateProps()', async function () {
@@ -55,7 +48,16 @@
             b: '123…',
             d: '123…',
         })
->>>>>>> 9fa97a11
+    })
+
+    it('truncate()', async function () {
+        assert.deepStrictEqual(truncate('abc 123', 3), 'abc…')
+        assert.deepStrictEqual(truncate('abc 123', -3), '…123')
+        assert.deepStrictEqual(truncate('abc 123', 1), 'a…')
+        assert.deepStrictEqual(truncate('abc 123', -1), '…3')
+        assert.deepStrictEqual(truncate('abc 123', 0), '…')
+        assert.deepStrictEqual(truncate('abc 123', 99), 'abc 123')
+        assert.deepStrictEqual(truncate('abc 123', -99), 'abc 123')
     })
 })
 
