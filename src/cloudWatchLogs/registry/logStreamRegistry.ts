/*!
 * Copyright 2020 Amazon.com, Inc. or its affiliates. All Rights Reserved.
 * SPDX-License-Identifier: Apache-2.0
 */

import * as nls from 'vscode-nls'
const localize = nls.loadMessageBundle()

import * as moment from 'moment'
import * as vscode from 'vscode'
import { CloudWatchLogs } from 'aws-sdk'
<<<<<<< HEAD
import { CloudWatchLogsSettings, parseCloudWatchLogsUri, uriToKey } from '../cloudWatchLogsUtils'
import { CloudWatchLogsClient } from '../../shared/clients/cloudWatchLogsClient'
=======
import { CloudWatchLogsSettings, parseCloudWatchLogsUri } from '../cloudWatchLogsUtils'
import { DefaultCloudWatchLogsClient } from '../../shared/clients/cloudWatchLogsClient'
>>>>>>> af220653

import { getLogger } from '../../shared/logger'
import { INSIGHTS_TIMESTAMP_FORMAT } from '../../shared/constants'

// TODO: Add debug logging statements

/**
 * Class which contains CRUD operations and persistence for CloudWatch Logs streams.
 */
export class LogStreamRegistry {
    private readonly _onDidChange: vscode.EventEmitter<vscode.Uri> = new vscode.EventEmitter<vscode.Uri>()

    public constructor(
        public readonly configuration: CloudWatchLogsSettings,
        private readonly activeStreams: Map<string, CloudWatchLogsData> = new Map<string, CloudWatchLogsData>()
    ) {}

    /**
     * Event fired on log content change
     */
    public get onDidChange(): vscode.Event<vscode.Uri> {
        return this._onDidChange.event
    }

    /**
     * Adds an entry to the registry for the given URI.
     * @param uri Document URI
     * @param getLogEventsFromUriComponentsFn Override for testing purposes.
     */
    public async registerLog(uri: vscode.Uri, initialStreamData: CloudWatchLogsData): Promise<void> {
        // ensure this is a CloudWatchLogs URI; don't need the return value, just need to make sure it doesn't throw.
        parseCloudWatchLogsUri(uri)
        if (!this.hasLog(uri)) {
            this.setLog(uri, initialStreamData)
            await this.updateLog(uri, 'tail')
        }
    }

    /**
     * Returns whether or not the log is registered.
     * @param uri Document URI
     */
    public hasLog(uri: vscode.Uri): boolean {
        return this.activeStreams.has(uriToKey(uri))
    }

    /**
     * Returns the currently-held log content for a URI as a formatted string.
     * @param uri Document URI
     * @param formatting Optional params for outputting log messages.
     */
    public getLogContent(uri: vscode.Uri, formatting?: { timestamps?: boolean }): string | undefined {
        const inlineNewLineRegex = /((\r\n)|\n|\r)(?!$)/g

        // if no timestamp for some reason, entering a blank of equal length (29 characters long)
        const timestampSpaceEquivalent = '                             '

        const currData = this.getLog(uri)

        if (!currData) {
            return undefined
        }

        let output: string = ''
        for (const datum of currData.data) {
            let line: string = datum.message ?? ''
            if (formatting?.timestamps) {
                // TODO: Handle different timezones and unix timestamps?
                const timestamp = datum.timestamp
                    ? moment(datum.timestamp).format(INSIGHTS_TIMESTAMP_FORMAT)
                    : timestampSpaceEquivalent
                line = timestamp.concat('\t', line)
                // log entries containing newlines are indented to the same length as the timestamp.
                line = line.replace(inlineNewLineRegex, `\n${timestampSpaceEquivalent}\t`)
            }
            if (!line.endsWith('\n')) {
                line = line.concat('\n')
            }
            output = output.concat(line)
        }

        return output
    }

    /**
     * Retrieves the next set of data for a log and adds it to the registry. Data can either be added to the front of the log (`'head'`) or end (`'tail'`)
     * @param uri Document URI
     * @param headOrTail Determines update behavior: `'head'` retrieves the most recent previous token and appends data to the top of the log, `'tail'` does the opposite. Default: `'tail'`
     * @param getLogEventsFromUriComponentsFn Override for testing purposes.
     */
    public async updateLog(uri: vscode.Uri, headOrTail: 'head' | 'tail' = 'tail'): Promise<void> {
        const stream = this.getLog(uri)
        if (!stream) {
            getLogger().debug(`No registry entry for ${uri.path}`)
            return
        }
        const nextToken = headOrTail === 'head' ? stream.previous?.token : stream.next?.token
        const uriResults = parseCloudWatchLogsUri(uri)

        const logGroupInfo = uriResults.logGroupInfo

        try {
            // TODO: Consider getPaginatedAwsCallIter? Would need a way to differentiate between head/tail...
            const logEvents = await stream.retrieveLogsFunction(stream.logGroupInfo, stream.parameters, nextToken)

            const newData =
                headOrTail === 'head'
                    ? (logEvents.events ?? []).concat(stream.data)
                    : stream.data.concat(logEvents.events ?? [])

            const tokens: Pick<CloudWatchLogsData, 'next' | 'previous'> = {}
            // update if no token exists or if the token is updated in the correct direction.
            if (!stream.previous || headOrTail === 'head') {
                tokens.previous = {
                    token: logEvents.nextBackwardToken ?? '',
                }
            }
            if (!stream.next || headOrTail === 'tail') {
                tokens.next = {
                    token: logEvents.nextForwardToken ?? '',
                }
            }

            this.setLog(uri, {
                ...stream,
                ...tokens,
                data: newData,
            })

            this._onDidChange.fire(uri)
        } catch (e) {
            const err = e as Error
            vscode.window.showErrorMessage(
                localize(
                    'AWS.cwl.viewLogStream.errorRetrievingLogs',
                    'Error retrieving logs for Log Group {0} : {1}',
                    logGroupInfo.groupName,
                    err.message
                )
            )
        }
    }

    /**
     * Deletes a stream from the registry.
     * @param uri Document URI
     */
    public deregisterLog(uri: vscode.Uri): void {
        this.activeStreams.delete(uriToKey(uri))
    }

    public setBusyStatus(uri: vscode.Uri, isBusy: boolean): void {
        const log = this.getLog(uri)
        if (log) {
            this.setLog(uri, {
                ...log,
                busy: isBusy,
            })
        }
    }

    public getBusyStatus(uri: vscode.Uri): boolean {
        const log = this.getLog(uri)

        return (log && log.busy) ?? false
    }

    private setLog(uri: vscode.Uri, stream: CloudWatchLogsData): void {
        this.activeStreams.set(uriToKey(uri), stream)
    }

    private getLog(uri: vscode.Uri): CloudWatchLogsData | undefined {
        return this.activeStreams.get(uriToKey(uri))
    }
}

export async function filterLogEventsFromUriComponents(
    logGroupInfo: CloudWatchLogsGroupInfo,
    parameters: CloudWatchLogsParameters,
    nextToken?: string
): Promise<CloudWatchLogsResponse> {
    const client: CloudWatchLogsClient = globals.toolkitClientBuilder.createCloudWatchLogsClient(
        logGroupInfo.regionName
    )

    const response = await client.filterLogEvents({
        logGroupName: logGroupInfo.groupName,
        filterPattern: parameters.filterPattern,
        nextToken,
        limit: parameters.limit,
    })

    // Use heuristic of last token as backward token and next token as forward to generalize token form.
    // Note that this fails if the contents of the calls are changing as they are being made.
    // However, this fail wouldn't really impact customers.
    return {
        events: response.events ? response.events : [],
        nextForwardToken: response.nextToken,
        nextBackwardToken: nextToken,
    }
}


export async function getLogEventsFromUriComponents(
    logGroupInfo: CloudWatchLogsGroupInfo,
    parameters: CloudWatchLogsParameters,
    nextToken?: string
): Promise<CloudWatchLogsResponse> {
    const client = new DefaultCloudWatchLogsClient(logGroupInfo.regionName)

    if (!parameters.streamName) {
        throw new Error(
            `Log Stream name not specified for log group ${logGroupInfo.groupName} on region ${logGroupInfo.regionName}`
        )
    }
    const response = await client.getLogEvents({
        logGroupName: logGroupInfo.groupName,
        logStreamName: parameters.streamName,
        nextToken,
        limit: parameters.limit,
    })

    return {
        events: response.events ? response.events : [],
        nextForwardToken: response.nextForwardToken,
        nextBackwardToken: response.nextBackwardToken,
    }
}

export type CloudWatchLogsGroupInfo = {
    groupName: string
    regionName: string
}

export type CloudWatchLogsParameters = {
    filterPattern?: string
    startTime?: number
    limit?: number
    streamName?: string
}

export type CloudWatchLogsResponse = {
    events: CloudWatchLogs.FilteredLogEvents
    nextForwardToken?: CloudWatchLogs.NextToken
    nextBackwardToken?: CloudWatchLogs.NextToken
}

export type CloudWatchLogsAction = (
    logGroupInfo: CloudWatchLogsGroupInfo,
    apiParameters: CloudWatchLogsParameters,
    nextToken?: string
) => Promise<CloudWatchLogsResponse>

export class CloudWatchLogsData {
    data: CloudWatchLogs.OutputLogEvents = []
    parameters: CloudWatchLogsParameters = {}
    logGroupInfo!: CloudWatchLogsGroupInfo
    retrieveLogsFunction!: CloudWatchLogsAction
    next?: {
        token: CloudWatchLogs.NextToken
    }
    previous?: {
        token: CloudWatchLogs.NextToken
    }
    busy: boolean = false
}<|MERGE_RESOLUTION|>--- conflicted
+++ resolved
@@ -9,13 +9,8 @@
 import * as moment from 'moment'
 import * as vscode from 'vscode'
 import { CloudWatchLogs } from 'aws-sdk'
-<<<<<<< HEAD
 import { CloudWatchLogsSettings, parseCloudWatchLogsUri, uriToKey } from '../cloudWatchLogsUtils'
 import { CloudWatchLogsClient } from '../../shared/clients/cloudWatchLogsClient'
-=======
-import { CloudWatchLogsSettings, parseCloudWatchLogsUri } from '../cloudWatchLogsUtils'
-import { DefaultCloudWatchLogsClient } from '../../shared/clients/cloudWatchLogsClient'
->>>>>>> af220653
 
 import { getLogger } from '../../shared/logger'
 import { INSIGHTS_TIMESTAMP_FORMAT } from '../../shared/constants'
