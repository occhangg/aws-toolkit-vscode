--- conflicted
+++ resolved
@@ -9,11 +9,8 @@
 import { DiskCache } from './diskCache'
 import { getLogger } from '../../shared/logger'
 import { sleep } from '../../shared/utilities/promiseUtilities'
-<<<<<<< HEAD
 import globals from '../../shared/extensionGlobals'
-=======
 import { productName } from '../../shared/constants'
->>>>>>> 62f6e05e
 
 const CLIENT_REGISTRATION_TYPE = 'public'
 const CLIENT_NAME = productName
