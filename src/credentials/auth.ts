/*!
 * Copyright 2022 Amazon.com, Inc. or its affiliates. All Rights Reserved.
 * SPDX-License-Identifier: Apache-2.0
 */

import globals from '../shared/extensionGlobals'

import * as nls from 'vscode-nls'
const localize = nls.loadMessageBundle()

import * as vscode from 'vscode'
import * as localizedText from '../shared/localizedText'
import { Credentials } from '@aws-sdk/types'
import { SsoAccessTokenProvider } from './sso/ssoAccessTokenProvider'
import { codicon, getIcon } from '../shared/icons'
import { Commands } from '../shared/vscode/commands2'
import { createQuickPick, DataQuickPickItem, showQuickPick } from '../shared/ui/pickerPrompter'
import { isValidResponse } from '../shared/wizards/wizard'
import { CancellationError, Timeout } from '../shared/utilities/timeoutUtils'
import { errorCode, formatError, ToolkitError, UnknownError } from '../shared/errors'
import { getCache, getTokenCache } from './sso/cache'
import { createFactoryFunction, Mutable } from '../shared/utilities/tsUtils'
import { builderIdStartUrl, SsoToken } from './sso/model'
import { SsoClient } from './sso/clients'
import { getLogger } from '../shared/logger'
import { CredentialsProviderManager } from './providers/credentialsProviderManager'
import { asString, CredentialsProvider, fromString } from './providers/credentials'
import { once } from '../shared/utilities/functionUtils'
import { getResourceFromTreeNode } from '../shared/treeview/utils'
import { Instance } from '../shared/utilities/typeConstructors'
import { TreeNode } from '../shared/treeview/resourceTreeDataProvider'
import { createInputBox } from '../shared/ui/inputPrompter'
import { CredentialsSettings } from './credentialsUtilities'
import { telemetry } from '../shared/telemetry/telemetry'
import { createCommonButtons, createExitButton, createHelpButton, createRefreshButton } from '../shared/ui/buttons'
import { getIdeProperties, isCloud9 } from '../shared/extensionUtilities'
import { getCodeCatalystDevEnvId } from '../shared/vscode/env'
import { getConfigFilename } from './sharedCredentials'
import { authHelpUrl } from '../shared/constants'
import { getDependentAuths } from './secondaryAuth'
import { DevSettings } from '../shared/settings'
import { partition } from '../shared/utilities/mementos'
import { createRegionPrompter } from '../shared/ui/common/region'

export const ssoScope = 'sso:account:access'
export const codecatalystScopes = ['codecatalyst:read_write']
export const ssoAccountAccessScopes = ['sso:account:access']
export const codewhispererScopes = ['codewhisperer:completions', 'codewhisperer:analysis']
export const defaultSsoRegion = 'us-east-1'

export function createBuilderIdProfile(
    scopes = [...codecatalystScopes, ...codewhispererScopes]
): SsoProfile & { readonly scopes: string[] } {
    return {
        type: 'sso',
        ssoRegion: defaultSsoRegion,
        startUrl: builderIdStartUrl,
        scopes,
    }
}

export function createSsoProfile(startUrl: string, region = 'us-east-1'): SsoProfile & { readonly scopes: string[] } {
    return {
        type: 'sso',
        startUrl,
        ssoRegion: region,
        scopes: codewhispererScopes,
    }
}

export function hasScopes(target: SsoConnection | SsoProfile, scopes: string[]): boolean {
    return scopes?.every(s => target.scopes?.includes(s))
}

export interface SsoConnection {
    readonly type: 'sso'
    readonly id: string
    readonly label: string
    readonly startUrl: string
    readonly scopes?: string[]

    /**
     * Retrieves a bearer token, refreshing or re-authenticating as-needed.
     *
     * This should be called for each new API request sent. It is up to the caller to
     * handle cases where the service rejects the token.
     */
    getToken(): Promise<Pick<SsoToken, 'accessToken' | 'expiresAt'>>
}

export interface IamConnection {
    readonly type: 'iam'
    // Currently equivalent to a serialized `CredentialId`
    // This may change in the future after refactoring legacy implementations
    readonly id: string
    readonly label: string
    getCredentials(): Promise<Credentials>
}

export type Connection = IamConnection | SsoConnection

export interface SsoProfile {
    readonly type: 'sso'
    readonly ssoRegion: string
    readonly startUrl: string
    readonly scopes?: string[]
}

export interface IamProfile {
    readonly type: 'iam'
    readonly name: string
}

// Placeholder type.
// Would be expanded over time to support
// https://docs.aws.amazon.com/cli/latest/userguide/cli-configure-profiles.html
type Profile = IamProfile | SsoProfile

interface AuthService {
    /**
     * Lists all connections known to the Toolkit.
     */
    listConnections(): Promise<Connection[]>

    /**
     * Creates a new connection using a profile.
     *
     * This will fail if the profile does not result in a valid connection.
     */
    createConnection(profile: Profile): Promise<Connection>

    /**
     * Deletes the connection, removing all associated stateful resources.
     */
    deleteConnection(connection: Pick<Connection, 'id'>): void

    /**
     * Retrieves a connection from an id if it exists.
     *
     * A connection id can be persisted and then later used to restore a previous connection.
     * The caller is expected to handle the case where the connection no longer exists.
     */
    getConnection(connection: Pick<Connection, 'id'>): Promise<Connection | undefined>
}

interface ConnectionManager {
    /**
     * The 'global' connection currently in use by the Toolkit.
     *
     * Connections can still be used even if they are not the active connection.
     */
    readonly activeConnection: Connection | undefined
    readonly onDidChangeActiveConnection: vscode.Event<Connection | undefined>

    /**
     * Changes the current 'active' connection used by the Toolkit.
     */
    useConnection(connection: Pick<Connection, 'id'>): Promise<Connection>
}

interface ProfileMetadata {
    /**
     * Labels are used for anything UI related when present.
     */
    readonly label?: string

    /**
     * Used to differentiate various edge-cases that are based off state or state transitions:
     * * `unauthenticated` -> try to login
     * * `valid` -> `invalid` -> notify that the credentials are invalid, prompt to login again
     * * `invalid` -> `invalid` -> immediately throw to stop the user from being spammed
     */
    readonly connectionState: 'valid' | 'invalid' | 'unauthenticated' | 'authenticating'
}

// Difference between "Connection" vs. "Profile":
// * Profile - A stateless configuration that describes how to get credentials
// * Connection - A stateful entity that can produce credentials for a specific target
//
// Connections are very similar to credential providers used in existing logic. The distinction
// is that connections are (ideally) identity-orientated whereas credential providers are not.

type StoredProfile<T extends Profile = Profile> = T & { readonly metadata: ProfileMetadata }

export class ProfileStore {
    public constructor(private readonly memento: vscode.Memento) {}

    public getProfile(id: string): StoredProfile | undefined {
        return this.getData()[id]
    }

    public getProfileOrThrow(id: string): StoredProfile {
        const profile = this.getProfile(id)
        if (profile === undefined) {
            throw new Error(`Profile does not exist: ${id}`)
        }

        return profile
    }

    public listProfiles(): [id: string, profile: StoredProfile][] {
        return Object.entries(this.getData())
    }

    public async addProfile(id: string, profile: SsoProfile): Promise<StoredProfile<SsoProfile>>
    public async addProfile(id: string, profile: IamProfile): Promise<StoredProfile<IamProfile>>
    public async addProfile(id: string, profile: Profile): Promise<StoredProfile> {
        return this.putProfile(id, this.initMetadata(profile))
    }

    public async updateProfile(id: string, metadata: Partial<ProfileMetadata>): Promise<StoredProfile> {
        const profile = this.getProfileOrThrow(id)

        return this.putProfile(id, { ...profile, metadata: { ...profile.metadata, ...metadata } })
    }

    public async deleteProfile(id: string): Promise<void> {
        const data = this.getData()
        delete (data as Mutable<typeof data>)[id]

        await this.updateData(data)
    }

    public getCurrentProfileId(): string | undefined {
        return this.memento.get<string>('auth.currentProfileId')
    }

    public async setCurrentProfileId(id: string | undefined): Promise<void> {
        await this.memento.update('auth.currentProfileId', id)
    }

    private getData() {
        return this.memento.get<{ readonly [id: string]: StoredProfile }>('auth.profiles', {})
    }

    private async updateData(state: { readonly [id: string]: StoredProfile | undefined }) {
        await this.memento.update('auth.profiles', state)
    }

    private async putProfile(id: string, profile: StoredProfile) {
        await this.updateData({ ...this.getData(), [id]: profile })

        return profile
    }

    private initMetadata(profile: Profile): StoredProfile {
        return {
            ...profile,
            metadata: {
                connectionState: 'unauthenticated',
            },
        }
    }
}

async function loadIamProfilesIntoStore(store: ProfileStore, manager: CredentialsProviderManager) {
    const providers = await manager.getCredentialProviderNames()
    for (const [id, profile] of store.listProfiles()) {
        if (profile.type === 'iam' && providers[id] === undefined) {
            await store.deleteProfile(id)
        }
    }
    for (const id of Object.keys(providers)) {
        if (store.getProfile(id) === undefined) {
            await store.addProfile(id, { type: 'iam', name: providers[id].credentialTypeId })
        }
    }
}

function keyedDebounce<T, U extends any[], K extends string = string>(
    fn: (key: K, ...args: U) => Promise<T>
): typeof fn {
    const pending = new Map<K, Promise<T>>()

    return (key, ...args) => {
        if (pending.has(key)) {
            return pending.get(key)!
        }

        const promise = fn(key, ...args).finally(() => pending.delete(key))
        pending.set(key, promise)

        return promise
    }
}

// TODO: replace this with `idToken` when available
export function getSsoProfileKey(profile: Pick<SsoProfile, 'startUrl' | 'scopes'>): string {
    const scopesFragment = profile.scopes ? `?scopes=${profile.scopes.sort()}` : ''

    return `${profile.startUrl}${scopesFragment}`
}

function sortProfilesByScope(profiles: StoredProfile<Profile>[]): StoredProfile<SsoProfile>[] {
    return profiles
        .filter((c): c is StoredProfile<SsoProfile> => c.type === 'sso')
        .sort((a, b) => (a.scopes?.length ?? 0) - (b.scopes?.length ?? 0))
}

// The true connection state can only be known after trying to use the connection
// So it is not exposed on the `Connection` interface
export type StatefulConnection = Connection & { readonly state: ProfileMetadata['connectionState'] }

interface ConnectionStateChangeEvent {
    readonly id: Connection['id']
    readonly state: ProfileMetadata['connectionState']
}

export class Auth implements AuthService, ConnectionManager {
    readonly #ssoCache = getCache()
    readonly #validationErrors = new Map<Connection['id'], Error>()
    readonly #onDidChangeActiveConnection = new vscode.EventEmitter<StatefulConnection | undefined>()
    readonly #onDidChangeConnectionState = new vscode.EventEmitter<ConnectionStateChangeEvent>()
    readonly #invalidCredentialsTimeouts = new Map<Connection['id'], Timeout>()
    public readonly onDidChangeActiveConnection = this.#onDidChangeActiveConnection.event
    public readonly onDidChangeConnectionState = this.#onDidChangeConnectionState.event

    public constructor(
        private readonly store: ProfileStore,
        private readonly createTokenProvider = createFactoryFunction(SsoAccessTokenProvider),
        private readonly iamProfileProvider = CredentialsProviderManager.getInstance()
    ) {}

    #activeConnection: Mutable<StatefulConnection> | undefined
    public get activeConnection(): StatefulConnection | undefined {
        return this.#activeConnection
    }

    public get hasConnections() {
        return this.store.listProfiles().length !== 0
    }

    public async restorePreviousSession(): Promise<Connection | undefined> {
        const id = this.store.getCurrentProfileId()
        if (id === undefined) {
            return
        }

        try {
            return await this.useConnection({ id })
        } catch (err) {
            getLogger().warn(`auth: failed to restore previous session: %s`, err)
        }
    }

    public async reauthenticate({ id }: Pick<SsoConnection, 'id'>): Promise<SsoConnection>
    public async reauthenticate({ id }: Pick<IamConnection, 'id'>): Promise<IamConnection>
    public async reauthenticate({ id }: Pick<Connection, 'id'>): Promise<Connection> {
        const profile = this.store.getProfileOrThrow(id)
        if (profile.type === 'sso') {
            const provider = this.getTokenProvider(id, profile)
            await this.authenticate(id, () => provider.createToken())

            return this.getSsoConnection(id, profile)
        } else {
            const provider = await this.getCredentialsProvider(id)
            await this.authenticate(id, () => this.createCachedCredentials(provider))

            return this.getIamConnection(id, provider)
        }
    }

    public async useConnection({ id }: Pick<SsoConnection, 'id'>): Promise<SsoConnection>
    public async useConnection({ id }: Pick<IamConnection, 'id'>): Promise<IamConnection>
    public async useConnection({ id }: Pick<Connection, 'id'>): Promise<Connection> {
        const profile = this.store.getProfile(id)
        if (profile === undefined) {
            throw new Error(`Connection does not exist: ${id}`)
        }

        const validated = await this.validateConnection(id, profile)
        const conn =
            validated.type === 'sso'
                ? this.getSsoConnection(id, validated)
                : this.getIamConnection(id, await this.getCredentialsProvider(id))

        this.#activeConnection = conn
        this.#onDidChangeActiveConnection.fire(conn)
        await this.store.setCurrentProfileId(id)

        return conn
    }

    public async logout(): Promise<void> {
        if (this.activeConnection === undefined) {
            return
        }

        await this.store.setCurrentProfileId(undefined)
        await this.invalidateConnection(this.activeConnection.id)
        this.#activeConnection = undefined
        this.#onDidChangeActiveConnection.fire(undefined)
    }

    public async listConnections(): Promise<Connection[]> {
        await loadIamProfilesIntoStore(this.store, this.iamProfileProvider)

        const connections = await Promise.all(
            this.store.listProfiles().map(async ([id, profile]) => {
                if (profile.type === 'sso') {
                    return this.getSsoConnection(id, profile)
                } else {
                    return this.getIamConnection(id, await this.getCredentialsProvider(id))
                }
            })
        )

        return connections
    }

    public async createConnection(profile: SsoProfile): Promise<SsoConnection>
    public async createConnection(profile: Profile): Promise<Connection> {
        if (profile.type === 'iam') {
            throw new Error('Creating IAM connections is not supported')
        }

        // XXX: Scoped connections must be shared as a workaround
        const startUrl = profile.startUrl
        if (profile.scopes) {
            const sharedProfile = sortProfilesByScope(this.store.listProfiles().map(p => p[1])).find(
                p => p.startUrl === startUrl
            )
            const scopes = Array.from(new Set([...profile.scopes, ...(sharedProfile?.scopes ?? [])]))
            profile = sharedProfile ? { ...profile, scopes } : profile
        }

        // XXX: `id` should be based off the resolved `idToken`, _not_ the source profile
        const id = getSsoProfileKey(profile)
        const tokenProvider = this.getTokenProvider(id, {
            ...profile,
            metadata: { connectionState: 'unauthenticated' },
        })

        try {
            ;(await tokenProvider.getToken()) ?? (await tokenProvider.createToken())
            const storedProfile = await this.store.addProfile(id, profile)
            await this.updateConnectionState(id, 'valid')

            return this.getSsoConnection(id, storedProfile)
        } catch (err) {
            await this.store.deleteProfile(id)
            throw err
        }
    }

    public async deleteConnection(connection: Pick<Connection, 'id'>): Promise<void> {
        if (connection.id === this.#activeConnection?.id) {
            await this.logout()
        } else {
            await this.invalidateConnection(connection.id)
        }

        await this.store.deleteProfile(connection.id)
    }

    public async getConnection(connection: Pick<Connection, 'id'>): Promise<Connection | undefined> {
        const connections = await this.listConnections()

        return connections.find(c => c.id === connection.id)
    }

    public getConnectionState(connection: Pick<Connection, 'id'>): StatefulConnection['state'] | undefined {
        return this.store.getProfile(connection.id)?.metadata.connectionState
    }

    public getInvalidationReason(connection: Pick<Connection, 'id'>): Error | undefined {
        return this.#validationErrors.get(connection.id)
    }

    /**
     * Attempts to remove all auth state related to the connection.
     *
     * For SSO, this involves an API call to clear server-side state. The call happens
     * before the local token(s) are cleared as they are needed in the request.
     */
    private async invalidateConnection(id: Connection['id']) {
        const profile = this.store.getProfileOrThrow(id)

        if (profile.type === 'sso') {
            const provider = this.getTokenProvider(id, profile)
            const client = SsoClient.create(profile.ssoRegion, provider)

            // TODO: this seems to fail on the backend for scoped tokens
            await client.logout().catch(err => {
                const name = profile.metadata.label ?? id
                getLogger().warn(`auth: failed to logout of connection "${name}": %s`, err)
            })

            return provider.invalidate()
        } else if (profile.type === 'iam') {
            globals.loginManager.store.invalidateCredentials(fromString(id))
        }
    }

    private async updateConnectionState(id: Connection['id'], connectionState: ProfileMetadata['connectionState']) {
        const oldProfile = this.store.getProfileOrThrow(id)
        if (oldProfile.metadata.connectionState === connectionState) {
            return oldProfile
        }

        const profile = await this.store.updateProfile(id, { connectionState })
        if (connectionState !== 'invalid') {
            this.#validationErrors.delete(id)
            this.#invalidCredentialsTimeouts.get(id)?.dispose()
        }

        if (this.#activeConnection?.id === id) {
            this.#activeConnection.state = connectionState
            this.#onDidChangeActiveConnection.fire(this.#activeConnection)
        }
        this.#onDidChangeConnectionState.fire({ id, state: connectionState })

        return profile
    }

    private async validateConnection<T extends Profile>(id: Connection['id'], profile: StoredProfile<T>) {
        const runCheck = async () => {
            if (profile.type === 'sso') {
                const provider = this.getTokenProvider(id, profile)
                if ((await provider.getToken()) === undefined) {
                    return this.updateConnectionState(id, 'invalid')
                } else {
                    return this.updateConnectionState(id, 'valid')
                }
            } else {
                const provider = await this.getCredentialsProvider(id)
                const credentials = await this.getCachedCredentials(provider)
                if (credentials !== undefined) {
                    return this.updateConnectionState(id, 'valid')
                } else if ((await provider.canAutoConnect()) === true) {
                    await this.authenticate(id, () => this.createCachedCredentials(provider))

                    return this.store.getProfileOrThrow(id)
                } else {
                    return this.updateConnectionState(id, 'invalid')
                }
            }
        }

        return runCheck().catch(err => this.handleValidationError(id, err))
    }

    private async handleValidationError(id: Connection['id'], err: unknown) {
        this.#validationErrors.set(id, UnknownError.cast(err))

        return this.updateConnectionState(id, 'invalid')
    }

    private async getCredentialsProvider(id: Connection['id']) {
        const provider = await this.iamProfileProvider.getCredentialsProvider(fromString(id))
        if (provider === undefined) {
            throw new Error(`Credentials provider "${id}" not found`)
        }

        return provider
    }

    // XXX: always read from the same location in a dev environment
    private getSsoSessionName = once(() => {
        try {
            const configFile = getConfigFilename()
            const contents: string = require('fs').readFileSync(configFile, 'utf-8')
            const identifier = contents.match(/\[sso\-session (.*)\]/)?.[1]
            if (!identifier) {
                throw new ToolkitError('No sso-session name found in ~/.aws/config', { code: 'NoSsoSessionName' })
            }

            return identifier
        } catch (err) {
            const defaultName = 'codecatalyst'
            getLogger().warn(`auth: unable to get an sso session name, defaulting to "${defaultName}": %s`, err)

            return defaultName
        }
    })

    private getTokenProvider(id: Connection['id'], profile: StoredProfile<SsoProfile>) {
        // XXX: Use the token created by dev environments if and only if the profile is strictly for CodeCatalyst
        const shouldUseSoftwareStatement =
            getCodeCatalystDevEnvId() !== undefined &&
            profile.startUrl === builderIdStartUrl &&
            profile.scopes?.every(scope => codecatalystScopes.includes(scope))

        const tokenIdentifier = shouldUseSoftwareStatement ? this.getSsoSessionName() : id

        return this.createTokenProvider(
            {
                identifier: tokenIdentifier,
                startUrl: profile.startUrl,
                scopes: profile.scopes,
                region: profile.ssoRegion,
            },
            this.#ssoCache
        )
    }

    private getIamConnection(id: Connection['id'], provider: CredentialsProvider): IamConnection & StatefulConnection {
        const profile = this.store.getProfileOrThrow(id)

        return {
            id,
            type: 'iam',
            state: profile.metadata.connectionState,
            label: profile.metadata.label ?? id,
            getCredentials: () => this.getCredentials(id, provider),
        }
    }

    private getSsoConnection(
        id: Connection['id'],
        profile: StoredProfile<SsoProfile>
    ): SsoConnection & StatefulConnection {
        const provider = this.getTokenProvider(id, profile)
        const truncatedUrl = profile.startUrl.match(/https?:\/\/(.*)\.awsapps\.com\/start/)?.[1] ?? profile.startUrl
        const label =
            profile.startUrl === builderIdStartUrl
                ? localizedText.builderId()
                : `${localizedText.iamIdentityCenter} (${truncatedUrl})`

        return {
            id,
            type: profile.type,
            scopes: profile.scopes,
            startUrl: profile.startUrl,
            state: profile.metadata.connectionState,
            label: profile.metadata?.label ?? label,
            getToken: () => this.getToken(id, provider),
        }
    }

    private readonly authenticate = keyedDebounce(this._authenticate.bind(this))
    private async _authenticate<T>(id: Connection['id'], callback: () => Promise<T>): Promise<T> {
        await this.updateConnectionState(id, 'authenticating')

        try {
            const result = await callback()
            await this.updateConnectionState(id, 'valid')

            return result
        } catch (err) {
            await this.handleValidationError(id, err)
            throw err
        }
    }

    private async createCachedCredentials(provider: CredentialsProvider) {
        const providerId = provider.getCredentialsId()
        globals.loginManager.store.invalidateCredentials(providerId)
        const { credentials } = await globals.loginManager.store.upsertCredentials(providerId, provider)
        await globals.loginManager.validateCredentials(credentials, provider.getDefaultRegion())

        return credentials
    }

    private async getCachedCredentials(provider: CredentialsProvider) {
        const creds = await globals.loginManager.store.getCredentials(provider.getCredentialsId())
        if (creds !== undefined && creds.credentialsHashCode === provider.getHashCode()) {
            return creds.credentials
        }
    }

    private readonly getToken = keyedDebounce(this._getToken.bind(this))
    private async _getToken(id: Connection['id'], provider: SsoAccessTokenProvider): Promise<SsoToken> {
        const token = await provider.getToken().catch(err => {
            this.#validationErrors.set(id, err)
        })

        return token ?? this.handleInvalidCredentials(id, () => provider.createToken())
    }

    private readonly getCredentials = keyedDebounce(this._getCredentials.bind(this))
    private async _getCredentials(id: Connection['id'], provider: CredentialsProvider): Promise<Credentials> {
        const credentials = await this.getCachedCredentials(provider)
        if (credentials !== undefined) {
            return credentials
        } else if ((await provider.canAutoConnect()) === true) {
            return this.createCachedCredentials(provider)
        } else {
            return this.handleInvalidCredentials(id, () => this.createCachedCredentials(provider))
        }
    }

    private async handleInvalidCredentials<T>(id: Connection['id'], refresh: () => Promise<T>): Promise<T> {
        const previousState = this.store.getProfile(id)?.metadata.connectionState
        await this.updateConnectionState(id, 'invalid')

        if (previousState === 'invalid') {
            throw new ToolkitError('Connection is invalid or expired. Try logging in again.', {
                code: errorCode.invalidConnection,
                cause: this.#validationErrors.get(id),
            })
        }
        if (previousState === 'valid') {
            const timeout = new Timeout(60000)
            this.#invalidCredentialsTimeouts.set(id, timeout)

            const message = localize('aws.auth.invalidConnection', 'Connection is invalid or expired, login again?')
<<<<<<< HEAD
            const resp = await Promise.race([
                vscode.window.showInformationMessage(message, localizedText.yes, localizedText.no),
                timeout.promisify(),
            ])

            if (resp !== localizedText.yes) {
=======
            const login = localize('aws.auth.invalidConnection.loginAgain', 'Login')
            const resp = await vscode.window.showInformationMessage(message, login, localizedText.no)
            if (resp !== login) {
>>>>>>> 4618c8fb
                throw new ToolkitError('User cancelled login', {
                    cancelled: true,
                    code: errorCode.invalidConnection,
                    cause: this.#validationErrors.get(id),
                })
            }
        }

        return this.authenticate(id, refresh)
    }

    public readonly tryAutoConnect = once(async () => {
        if (this.activeConnection !== undefined) {
            return
        }

        // Clear anything stuck in an 'authenticating...' state
        // This can rarely happen when closing VS Code during authentication
        await Promise.all(
            this.store.listProfiles().map(async ([id, profile]) => {
                if (profile.metadata.connectionState === 'authenticating') {
                    await this.store.updateProfile(id, { connectionState: 'invalid' })
                }
            })
        )

        // Use the environment token if available
        // This token only has CC permissions currently!
        if (getCodeCatalystDevEnvId() !== undefined) {
            const getScopes = async () => {
                const token = await getTokenCache()
                    .load(this.getSsoSessionName())
                    .catch(err => {
                        getLogger().verbose(`auth: failed to get existing scopes: %s`, err)
                    })

                if (!token?.registration?.scopes) {
                    getLogger().warn(`auth: no scopes found in token, defaulting to CodeCatalyst scopes`)
                    return codecatalystScopes
                }

                return token.registration.scopes
            }

            const builderIdConn = (await this.listConnections()).find(isBuilderIdConnection)
            if (!builderIdConn) {
                const profile = createBuilderIdProfile(await getScopes())
                const key = getSsoProfileKey(profile)
                await this.store.addProfile(key, profile)
                await this.store.setCurrentProfileId(key)
            }
        }

        const conn = await this.restorePreviousSession()
        if (conn !== undefined) {
            return
        }

        const defaultProfileId = asString({ credentialSource: 'profile', credentialTypeId: 'default' })
        const ec2ProfileId = asString({ credentialSource: 'ec2', credentialTypeId: 'instance' })
        const ecsProfileId = asString({ credentialSource: 'ecs', credentialTypeId: 'instance' })
        const legacyProfile = new CredentialsSettings().get('profile', defaultProfileId) || defaultProfileId
        const tryConnection = async (id: string) => {
            try {
                await this.useConnection({ id })
                return true
            } catch (err) {
                getLogger().warn(`auth: failed to auto-connect using "${id}": %s`, err)
                return false
            }
        }

        await loadIamProfilesIntoStore(this.store, this.iamProfileProvider)
        for (const id of [ec2ProfileId, ecsProfileId, legacyProfile]) {
            if ((await tryConnection(id)) === true) {
                getLogger().info(`auth: automatically connected with "${id}"`)
                // Removes the setting from the UI
                if (id === legacyProfile) {
                    new CredentialsSettings().delete('profile')
                }
            }
        }
    })

    static #instance: Auth | undefined
    public static get instance() {
        const devEnvId = getCodeCatalystDevEnvId()
        const memento =
            devEnvId !== undefined ? partition(globals.context.globalState, devEnvId) : globals.context.globalState

        return (this.#instance ??= new Auth(new ProfileStore(memento)))
    }
}

export async function promptForConnection(auth: Auth, type?: 'iam' | 'sso') {
    const resp = await createConnectionPrompter(auth, type).prompt()
    if (!isValidResponse(resp)) {
        throw new CancellationError('user')
    }

    if (resp === 'addNewConnection') {
        return addConnection.execute()
    }

    if (resp === 'editCredentials') {
        return globals.awsContextCommands.onCommandEditCredentials()
    }

    return resp
}

export async function promptAndUseConnection(...[auth, type]: Parameters<typeof promptForConnection>) {
    return telemetry.aws_setCredentials.run(async span => {
        const resp = await promptForConnection(auth, type)
        if (!resp) {
            throw new CancellationError('user')
        }

        await auth.useConnection(resp)
    })
}

const switchConnections = Commands.register('aws.auth.switchConnections', (auth: Auth | unknown) => {
    telemetry.ui_click.emit({ elementId: 'devtools_connectToAws' })

    if (auth instanceof Auth) {
        return promptAndUseConnection(auth)
    } else {
        return promptAndUseConnection(getResourceFromTreeNode(auth, Instance(Auth)))
    }
})

async function signout(auth: Auth, conn: Connection | undefined = auth.activeConnection) {
    if (conn?.type === 'sso') {
        // TODO: does deleting the connection make sense UX-wise?
        // this makes it disappear from the list of available connections
        await auth.deleteConnection(conn)

        const iamConnections = (await auth.listConnections()).filter(c => c.type === 'iam')
        const fallbackConn = iamConnections.find(c => c.id === 'profile:default') ?? iamConnections[0]
        if (fallbackConn !== undefined) {
            await auth.useConnection(fallbackConn)
        }
    } else {
        await auth.logout()

        const fallbackConn = (await auth.listConnections()).find(c => c.type === 'sso')
        if (fallbackConn !== undefined) {
            await auth.useConnection(fallbackConn)
        }
    }
}

export const createBuilderIdItem = () =>
    ({
        label: codicon`${getIcon('vscode-person')} ${localize(
            'aws.auth.builderIdItem.label',
            'Use a personal email to sign up and sign in with {0}',
            localizedText.builderId()
        )}`,
        data: 'builderId',
        onClick: () => telemetry.ui_click.emit({ elementId: 'connection_optionBuilderID' }),
        detail: `${localizedText.builderId()} is a new, personal profile for builders.`, // TODO: need a "Learn more" button ?
    } as DataQuickPickItem<'builderId'>)

export const createSsoItem = () =>
    ({
        label: codicon`${getIcon('vscode-organization')} ${localize(
            'aws.auth.ssoItem.label',
            'Connect using {0} {1}',
            getIdeProperties().company,
            localizedText.iamIdentityCenter
        )}`,
        data: 'sso',
        onClick: () => telemetry.ui_click.emit({ elementId: 'connection_optionSSO' }),
        detail: `Sign in to your company's ${localizedText.iamIdentityCenter} access portal login page.`,
    } as DataQuickPickItem<'sso'>)

export const createIamItem = () =>
    ({
        label: codicon`${getIcon('vscode-key')} ${localize('aws.auth.iamItem.label', 'Use IAM Credentials')}`,
        data: 'iam',
        onClick: () => telemetry.ui_click.emit({ elementId: 'connection_optionIAM' }),
        detail: 'Activates working with resources in the Explorer. Not supported by CodeWhisperer. Requires an access key ID and secret access key.',
    } as DataQuickPickItem<'iam'>)

export const isIamConnection = (conn?: Connection): conn is IamConnection => conn?.type === 'iam'
export const isSsoConnection = (conn?: Connection): conn is SsoConnection => conn?.type === 'sso'
export const isBuilderIdConnection = (conn?: Connection): conn is SsoConnection =>
    isSsoConnection(conn) && conn.startUrl === builderIdStartUrl

export async function createStartUrlPrompter(title: string, ignoreScopes = true) {
    const existingConnections = (await Auth.instance.listConnections()).filter(isSsoConnection)
    const requiredScopes = createSsoProfile('').scopes

    function validateSsoUrl(url: string) {
        if (!url.match(/^(http|https):\/\//i)) {
            return 'URLs must start with http:// or https://. Example: https://d-xxxxxxxxxx.awsapps.com/start'
        }

        try {
            const uri = vscode.Uri.parse(url, true)
            const isSameAuthority = (a: vscode.Uri, b: vscode.Uri) =>
                a.authority.toLowerCase() === b.authority.toLowerCase()
            const oldConn = existingConnections.find(conn => isSameAuthority(vscode.Uri.parse(conn.startUrl), uri))

            if (oldConn && (ignoreScopes || hasScopes(oldConn, requiredScopes))) {
                return 'A connection for this start URL already exists. Sign out before creating a new one.'
            }
        } catch (err) {
            return `URL is malformed: ${UnknownError.cast(err).message}`
        }
    }

    return createInputBox({
        title: `${title}: Enter Start URL`,
        placeholder: `Enter start URL for your organization's IAM Identity Center`,
        buttons: [createHelpButton(), createExitButton()],
        validateInput: validateSsoUrl,
    })
}

export async function createBuilderIdConnection(auth: Auth) {
    const newProfile = createBuilderIdProfile()
    const existingConn = (await auth.listConnections()).find(isBuilderIdConnection)
    if (!existingConn) {
        return auth.createConnection(newProfile)
    }

    const userResponse = await promptLogoutExistingBuilderIdConnection()
    if (userResponse !== 'signout') {
        throw new CancellationError('user')
    }

    await signout(auth, existingConn)

    return auth.createConnection(newProfile)
}

/**
 * Prompts the user to log out of an existing Builder ID connection.
 *
 * @returns The name of the action performed by the user
 */
async function promptLogoutExistingBuilderIdConnection(): Promise<'signout' | 'cancel'> {
    const items: DataQuickPickItem<'signout' | 'cancel'>[] = [
        {
            data: 'signout',
            label: `Currently signed in with ${getIdeProperties().company} Builder ID. Sign out to add another?`,
            detail: `This will sign out of your current ${
                getIdeProperties().company
            } Builder ID and open the sign-in page in browser.`,
        },
        { data: 'cancel', label: 'Cancel' },
    ]
    const resp = await showQuickPick(items, {
        title: `Sign in to different ${getIdeProperties().company} Builder ID`,
        buttons: createCommonButtons() as vscode.QuickInputButton[],
    })

    return resp === undefined ? 'cancel' : resp
}

export async function showRegionPrompter(
    title: string = `IAM Identity Center: Select Region`,
    placeholder: string = `Select region for your organization's IAM Identity Center`
) {
    const region = await createRegionPrompter(undefined, {
        defaultRegion: defaultSsoRegion,
        buttons: createCommonButtons(),
        title: title,
        placeholder: placeholder,
    }).prompt()

    if (!isValidResponse(region)) {
        throw new CancellationError('user')
    }
    telemetry.ui_click.emit({ elementId: 'connection_region' })

    return region
}

Commands.register('aws.auth.help', async () => {
    vscode.env.openExternal(vscode.Uri.parse(authHelpUrl))
    telemetry.aws_help.emit()
})

Commands.register('aws.auth.signout', () => {
    telemetry.ui_click.emit({ elementId: 'devtools_signout' })
    return signout(Auth.instance)
})

const addConnection = Commands.register('aws.auth.addConnection', async () => {
    const c9IamItem = createIamItem()
    c9IamItem.detail =
        'Activates working with resources in the Explorer. Requires an access key ID and secret access key.'
    const items = isCloud9() ? [createSsoItem(), c9IamItem] : [createBuilderIdItem(), createSsoItem(), createIamItem()]

    const resp = await showQuickPick(items, {
        title: localize('aws.auth.addConnection.title', 'Add a Connection to {0}', getIdeProperties().company),
        placeholder: localize('aws.auth.addConnection.placeholder', 'Select a connection option'),
        buttons: createCommonButtons() as vscode.QuickInputButton[],
    })
    if (!isValidResponse(resp)) {
        telemetry.ui_click.emit({ elementId: 'connection_optionescapecancel' })
        throw new CancellationError('user')
    }

    switch (resp) {
        case 'iam':
            return await globals.awsContextCommands.onCommandCreateCredentialsProfile()
        case 'sso': {
            const startUrlPrompter = await createStartUrlPrompter('IAM Identity Center')
            const startUrl = await startUrlPrompter.prompt()
            if (!isValidResponse(startUrl)) {
                throw new CancellationError('user')
            }
            telemetry.ui_click.emit({ elementId: 'connection_startUrl' })

            const region = await showRegionPrompter()

            const conn = await Auth.instance.createConnection(createSsoProfile(startUrl, region.id))
            return Auth.instance.useConnection(conn)
        }
        case 'builderId': {
            return createBuilderIdConnection(Auth.instance)
        }
    }
})

const getConnectionIcon = (conn: Connection) =>
    conn.type === 'sso' ? getIcon('vscode-account') : getIcon('vscode-key')

export function createConnectionPrompter(auth: Auth, type?: 'iam' | 'sso') {
    const placeholder =
        type === 'iam'
            ? localize('aws.auth.promptConnection.iam.placeholder', 'Select an IAM credential')
            : localize('aws.auth.promptConnection.all.placeholder', 'Select a connection')

    const refreshButton = createRefreshButton()
    refreshButton.onClick = () => void prompter.clearAndLoadItems(loadItems())

    const prompter = createQuickPick(loadItems(), {
        placeholder,
        title: localize('aws.auth.promptConnection.title', 'Switch Connection'),
        buttons: [refreshButton, createExitButton()],
    })

    return prompter

    async function loadItems(): Promise<DataQuickPickItem<Connection | 'addNewConnection' | 'editCredentials'>[]> {
        const addNewConnection = {
            label: codicon`${getIcon('vscode-plus')} Add New Connection`,
            data: 'addNewConnection' as const,
        }
        const editCredentials = {
            label: codicon`${getIcon('vscode-pencil')} Edit Credentials`,
            data: 'editCredentials' as const,
        }

        // TODO: list linked connections
        const connections = await auth.listConnections()

        // Sort 'sso' connections first, then valid connections, then by label
        const sortByState = (a: Connection, b: Connection) => {
            const stateA = auth.getConnectionState(a)
            const stateB = auth.getConnectionState(b)

            return stateA === stateB
                ? a.label.localeCompare(b.label)
                : stateA === 'valid'
                ? -1
                : stateB === 'valid'
                ? 1
                : 0
        }
        connections.sort((a, b) =>
            a.type === b.type ? sortByState(a, b) : a.type === 'sso' ? -1 : b.type === 'sso' ? 1 : 0
        )

        const filtered = type !== undefined ? connections.filter(c => c.type === type) : connections
        const items = [...filtered.map(toPickerItem), addNewConnection]
        const canShowEdit = connections.filter(isIamConnection).filter(c => c.label.startsWith('profile')).length > 0

        return canShowEdit ? [...items, editCredentials] : items
    }

    function toPickerItem(conn: Connection): DataQuickPickItem<Connection> {
        const state = auth.getConnectionState(conn)
        if (state === 'valid') {
            return {
                data: conn,
                label: codicon`${getConnectionIcon(conn)} ${conn.label}`,
                description: getConnectionDescription(conn),
            }
        }

        const getDetail = () => {
            if (!DevSettings.instance.get('renderDebugDetails', false)) {
                return
            }

            const err = auth.getInvalidationReason(conn)
            return err ? formatError(err) : undefined
        }

        return {
            detail: getDetail(),
            data: conn,
            invalidSelection: state !== 'authenticating',
            label: codicon`${getIcon('vscode-error')} ${conn.label}`,
            description:
                state === 'authenticating'
                    ? 'authenticating...'
                    : localize(
                          'aws.auth.promptConnection.expired.description',
                          'Expired or Invalid, select to authenticate'
                      ),
            onClick:
                state !== 'authenticating'
                    ? async () => {
                          // XXX: this is hack because only 1 picker can be shown at a time
                          // Some legacy auth providers will show a picker, hiding this one
                          // If we detect this then we'll jump straight into using the connection
                          let hidden = false
                          const sub = prompter.quickPick.onDidHide(() => {
                              hidden = true
                              sub.dispose()
                          })
                          const newConn = await reauthCommand.execute(auth, conn)
                          if (hidden && newConn && auth.getConnectionState(newConn) === 'valid') {
                              await auth.useConnection(newConn)
                          } else {
                              await prompter.clearAndLoadItems(loadItems())
                              prompter.selectItems(
                                  ...prompter.quickPick.items.filter(i => i.label.includes(conn.label))
                              )
                          }
                      }
                    : undefined,
        }
    }

    function getConnectionDescription(conn: Connection) {
        if (conn.type === 'iam') {
            const descSuffix = conn.id.startsWith('profile:')
                ? 'configured locally (~/.aws/config)'
                : 'sourced from the environment'

            return `IAM Credential, ${descSuffix}`
        }

        const toolAuths = getDependentAuths(conn)
        if (toolAuths.length === 0) {
            return undefined
        } else if (toolAuths.length === 1) {
            return `Connected to ${toolAuths[0].toolLabel}`
        } else {
            return `Connected to Dev Tools`
        }
    }
}

export const reauthCommand = Commands.register('_aws.auth.reauthenticate', async (auth: Auth, conn: Connection) => {
    try {
        return await auth.reauthenticate(conn)
    } catch (err) {
        throw ToolkitError.chain(err, 'Unable to authenticate connection')
    }
})

// Used to decouple from the `Commands` implementation
Commands.register('_aws.auth.autoConnect', () => Auth.instance.tryAutoConnect())

export const useIamCredentials = Commands.register('_aws.auth.useIamCredentials', (auth: Auth) => {
    telemetry.ui_click.emit({ elementId: 'explorer_IAMselect_VSCode' })

    return promptAndUseConnection(auth, 'iam')
})

// Legacy commands
export const login = Commands.register('aws.login', async (auth: Auth = Auth.instance) => {
    const connections = await auth.listConnections()
    if (connections.length === 0) {
        return addConnection.execute()
    } else {
        return switchConnections.execute(auth)
    }
})
Commands.register('aws.logout', () => signout(Auth.instance))
Commands.register('aws.credentials.edit', () => globals.awsContextCommands.onCommandEditCredentials())
Commands.register('aws.credentials.profile.create', async () => {
    try {
        await globals.awsContextCommands.onCommandCreateCredentialsProfile()
    } finally {
        telemetry.aws_createCredentials.emit()
    }
})

function mapEventType<T, U = void>(event: vscode.Event<T>, fn?: (val: T) => U): vscode.Event<U> {
    const emitter = new vscode.EventEmitter<U>()
    event(val => (fn ? emitter.fire(fn(val)) : emitter.fire(undefined as U)))

    return emitter.event
}

export class AuthNode implements TreeNode<Auth> {
    public readonly id = 'auth'
    public readonly onDidChangeTreeItem = mapEventType(this.resource.onDidChangeActiveConnection)

    public constructor(public readonly resource: Auth) {}

    public getTreeItem() {
        // Calling this here is robust but `TreeShim` must be instantiated lazily to stop side-effects
        this.resource.tryAutoConnect()

        if (!this.resource.hasConnections) {
            const item = new vscode.TreeItem(`Connect to ${getIdeProperties().company} to Get Started...`)
            item.command = addConnection.build().asCommand({ title: 'Add Connection' })

            return item
        }

        const conn = this.resource.activeConnection
        const itemLabel =
            conn?.label !== undefined
                ? localize('aws.auth.node.connected', `Connected with {0}`, conn.label)
                : localize('aws.auth.node.selectConnection', 'Select a connection...')

        const item = new vscode.TreeItem(itemLabel)
        item.contextValue = 'awsAuthNode'

        if (conn !== undefined && conn.state !== 'valid') {
            item.iconPath = getIcon('vscode-error')
            if (conn.state === 'authenticating') {
                this.setDescription(item, 'authenticating...')
            } else {
                this.setDescription(item, 'expired or invalid, click to authenticate')
                item.command = reauthCommand.build(this.resource, conn).asCommand({ title: 'Reauthenticate' })
            }
        } else {
            item.command = switchConnections.build(this.resource).asCommand({ title: 'Login' })
            item.iconPath = conn !== undefined ? getConnectionIcon(conn) : undefined
        }

        return item
    }

    private setDescription(item: vscode.TreeItem, text: string) {
        if (isCloud9()) {
            item.tooltip = item.tooltip ?? text
        } else {
            item.description = text
        }
    }
}<|MERGE_RESOLUTION|>--- conflicted
+++ resolved
@@ -695,18 +695,13 @@
             this.#invalidCredentialsTimeouts.set(id, timeout)
 
             const message = localize('aws.auth.invalidConnection', 'Connection is invalid or expired, login again?')
-<<<<<<< HEAD
+            const login = localize('aws.auth.invalidConnection.loginAgain', 'Login')
             const resp = await Promise.race([
-                vscode.window.showInformationMessage(message, localizedText.yes, localizedText.no),
+                vscode.window.showInformationMessage(message, login, localizedText.no),
                 timeout.promisify(),
             ])
 
-            if (resp !== localizedText.yes) {
-=======
-            const login = localize('aws.auth.invalidConnection.loginAgain', 'Login')
-            const resp = await vscode.window.showInformationMessage(message, login, localizedText.no)
             if (resp !== login) {
->>>>>>> 4618c8fb
                 throw new ToolkitError('User cancelled login', {
                     cancelled: true,
                     code: errorCode.invalidConnection,
